# download
from mapreader.download.sheet_downloader import SheetDownloader
from mapreader.download.downloader import Downloader
from mapreader.download.downloader_utils import create_polygon_from_latlons, create_line_from_latlons


# load
from mapreader.load.images import MapImages
from mapreader.load.loader import loader
from mapreader.load.loader import load_patches

# annotate
from mapreader.annotate.annotator import Annotator

# classify
from mapreader.classify.load_annotations import AnnotationsLoader
from mapreader.classify.datasets import PatchDataset
from mapreader.classify.datasets import PatchContextDataset
from mapreader.classify.classifier import ClassifierContainer
from mapreader.classify import custom_models

# spot_text
try:
    from mapreader.spot_text.deepsolo_runner import DeepSoloRunner
except ImportError:
    pass

try:
    from mapreader.spot_text.dptext_detr_runner import DPTextDETRRunner
except ImportError:
    pass

<<<<<<< HEAD
# post process
from mapreader.process.context_post_process import ContextPostProcessor
from mapreader.process.occlusion_analysis import OcclusionAnalyzer
=======
try:
    from mapreader.spot_text.maptext_runner import MapTextRunner
except ImportError:
    pass

from mapreader.process import process
>>>>>>> 99f21a42

# utils
from mapreader.load import geo_utils


# version
from . import _version
__version__ = _version.get_versions()["version"]

import mapreader

def print_version():
    """Print the current version of mapreader."""
    print(mapreader.__version__)<|MERGE_RESOLUTION|>--- conflicted
+++ resolved
@@ -30,18 +30,15 @@
 except ImportError:
     pass
 
-<<<<<<< HEAD
-# post process
-from mapreader.process.context_post_process import ContextPostProcessor
-from mapreader.process.occlusion_analysis import OcclusionAnalyzer
-=======
 try:
     from mapreader.spot_text.maptext_runner import MapTextRunner
 except ImportError:
     pass
 
-from mapreader.process import process
->>>>>>> 99f21a42
+
+# post process
+from mapreader.process.context_post_process import ContextPostProcessor
+from mapreader.process.occlusion_analysis import OcclusionAnalyzer
 
 # utils
 from mapreader.load import geo_utils
