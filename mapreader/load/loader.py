#!/usr/bin/env python
# -*- coding: utf-8 -*-

from mapreader.load.images import MapImages
from typing import Optional, Union, Dict


def loader(
    path_images: Optional[str] = None,
    tree_level: Optional[str] = "parent",
    parent_path: Optional[str] = None,
    **kwargs: dict
) -> MapImages:
    """
    Creates a ``MapImages`` class to manage a collection of image paths and
    construct image objects.

    Parameters
    ----------
    path_images : str or None, optional
        Path to the directory containing images (accepts wildcards). By
        default, ``None``
    tree_level : str, optional
        Level of the image hierarchy to construct. The value can be
        ``"parent"`` (default) and ``"patch"``.
    parent_path : str, optional
        Path to parent images (if applicable), by default ``None``.
<<<<<<< HEAD
    **kwargs : dict, optional
        Additional keyword arguments to be passed to the ``imagesConstructor``
=======
    **kwds : dict, optional
        Additional keyword arguments to be passed to the ``_images_constructor()``
>>>>>>> d21f3e74
        method.

    Returns
    -------
    MapImages
        The ``MapImages`` class which can manage a collection of image paths
        and construct image objects.

    Notes
    -----
    This is a wrapper method. See the documentation of the
    :class:`mapreader.load.images.MapImages` class for more detail.
    """
    img = MapImages(
        path_images=path_images, tree_level=tree_level, parent_path=parent_path, **kwargs
    )
    return img


def load_patches(
    patch_paths: str,
    patch_file_ext: Optional[Union[str, bool]] = False,
    parent_paths: Optional[Union[str, bool]] = False,
    parent_file_ext: Optional[Union[str, bool]] = False,
    add_geo_info: Optional[bool] = False,
    clear_images: Optional[bool] = False,
) -> MapImages:
    """
    Creates a ``MapImages`` class to manage a collection of image paths and
    construct image objects. Then loads patch images from the given paths and
    adds them to the ``images`` dictionary in the ``MapImages`` instance.

    Parameters
    ----------
    patch_paths : str
        The file path of the patches to be loaded.

        *Note: The ``patch_paths`` parameter accepts wildcards.*
    patch_file_ext : str or bool, optional
        The file extension of the patches, ignored if file extensions are specified in ``patch_paths`` (e.g. with ``"./path/to/dir/*png"``)
        By default ``False``.
    parent_paths : str or bool, optional
        The file path of the parent images to be loaded. If set to
        ``False``, no parents are loaded. Default is ``False``.

        *Note: The ``parent_paths`` parameter accepts wildcards.*
    parent_file_ext : str or bool, optional
        The file extension of the parent images, ignored if file extensions are specified in ``parent_paths`` (e.g. with ``"./path/to/dir/*png"``)
        By default ``False``.
    add_geo_info : bool, optional
        If ``True``, adds geographic information to the parent image.
        Default is ``False``.
    clear_images : bool, optional
        If ``True``, clears the images from the ``images`` dictionary
        before loading. Default is ``False``.

    Returns
    -------
    MapImages
        The ``MapImages`` class which can manage a collection of image paths
        and construct image objects.

    Notes
    -----
    This is a wrapper method. See the documentation of the
    :class:`mapreader.load.images.MapImages` class for more detail.

    This function in particular, also calls the
    :meth:`mapreader.load.images.MapImages.loadPatches` method. Please see
    the documentation for that method for more information as well.
    """
    img = MapImages()
    img.load_patches(
        patch_paths=patch_paths,
        patch_file_ext=patch_file_ext,
        parent_paths=parent_paths,
        parent_file_ext=parent_file_ext,
        add_geo_info=add_geo_info,
        clear_images=clear_images,
    )
    return img


'''
def read_patches(patch_paths, parent_paths, metadata=None,
               metadata_fmt="dataframe", metadata_cols2add=[], metadata_index_column="image_id",  # noqa
               clear_images=False):
    """Construct MapImages object by calling readPatches method
       This method reads patches from files (patch_paths) and add parents if parent_paths is provided  # noqa

    Arguments:
        patch_paths {str, wildcard accepted} -- path to patches
        parent_paths {False or str, wildcard accepted} -- path to parents
        metadata_path -- path to metadata
        metadata_fmt -- format of the metadata file (default: csv)
        metadata_index_column -- column to be used as index
        clear_images {bool} -- clear images variable before reading patches (default: {False})  # noqa
    """
    img = MapImages()
    img.readPatches(patch_paths, parent_paths, metadata, metadata_fmt, metadata_cols2add, metadata_index_column, clear_images)  # noqa
    return img
'''<|MERGE_RESOLUTION|>--- conflicted
+++ resolved
@@ -25,13 +25,8 @@
         ``"parent"`` (default) and ``"patch"``.
     parent_path : str, optional
         Path to parent images (if applicable), by default ``None``.
-<<<<<<< HEAD
     **kwargs : dict, optional
-        Additional keyword arguments to be passed to the ``imagesConstructor``
-=======
-    **kwds : dict, optional
         Additional keyword arguments to be passed to the ``_images_constructor()``
->>>>>>> d21f3e74
         method.
 
     Returns
