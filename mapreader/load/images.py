--- conflicted
+++ resolved
@@ -12,7 +12,6 @@
 from ast import literal_eval
 from glob import glob
 from typing import Literal
-import re
 
 import matplotlib.image as mpimg
 import matplotlib.patches as patches
@@ -28,11 +27,7 @@
 from shapely.geometry import Polygon, box
 from tqdm.auto import tqdm
 
-<<<<<<< HEAD
-from mapreader.download.data_structures import GridIndex, GridBoundingBox
-=======
 from mapreader.download.data_structures import GridBoundingBox, GridIndex
->>>>>>> 7eb659e3
 from mapreader.download.downloader_utils import get_polygon_from_grid_bb
 
 os.environ[
@@ -521,10 +516,6 @@
             self._add_shape_id(image_id=image_id)
 
     def add_coords_from_grid_bb(self, verbose: bool = False) -> None:
-<<<<<<< HEAD
-        
-=======
->>>>>>> 7eb659e3
         print("[INFO] Adding coordinates, tree level: parent")
 
         parent_list = self.list_parents()
@@ -689,31 +680,6 @@
             raise ValueError(
                 f'[ERROR] Problem with "{image_id}". Please either redownload or remove from list of images to load.'
             )
-    
-    def _add_coords_from_grid_bb_id(
-        self, image_id: int | str, verbose: bool = False
-    ) -> None:
-        
-        grid_bb = self.parents[image_id]["grid_bb"]
-
-        if isinstance(grid_bb, str):
-            cell1, cell2 = re.findall("\(.*?\)", grid_bb)
-        
-            z1, x1, y1 = literal_eval(cell1)
-            z2, x2, y2 = literal_eval(cell2)
-
-            cell1 = GridIndex(x1, y1, z1)
-            cell2 = GridIndex(x2, y2, z2)
-
-            grid_bb = GridBoundingBox(cell1, cell2)
-
-        if isinstance(grid_bb, GridBoundingBox):
-            polygon = get_polygon_from_grid_bb(grid_bb)
-            coordinates = polygon.bounds
-            self.parents[image_id]["coordinates"] = coordinates
-
-        else:
-            raise ValueError(f"[ERROR] Unexpected grid_bb format for {image_id}.")        
 
     def _add_coords_from_grid_bb_id(
         self, image_id: int | str, verbose: bool = False
@@ -792,17 +758,9 @@
                 verbose,
             )
             return
-        if isinstance(self.parents[image_id]["coordinates"], str):
-            self.parents[image_id]["coordinates"] = literal_eval(
-                self.parents[image_id]["coordinates"]
-            )
 
         if "shape" not in self.parents[image_id].keys():
             self._add_shape_id(image_id)
-        if isinstance(self.parents[image_id]["shape"], str):
-            self.parents[image_id]["shape"] = literal_eval(
-                self.parents[image_id]["shape"]
-            )
 
         image_height, image_width, _ = self.parents[image_id]["shape"]
 
@@ -839,10 +797,6 @@
                 verbose,
             )
             return
-        if isinstance(self.parents[parent_id]["coordinates"], str):
-            self.parents[parent_id]["coordinates"] = literal_eval(
-                self.parents[parent_id]["coordinates"]
-            )
 
         else:
             if not all([k in self.parents[parent_id].keys() for k in ["dlat", "dlon"]]):
@@ -855,15 +809,6 @@
             dlon = self.parents[parent_id]["dlon"]
             dlat = self.parents[parent_id]["dlat"]
 
-<<<<<<< HEAD
-            # get patch bounds
-            if isinstance(self.patches[image_id]["pixel_bounds"], str):
-                self.patches[image_id]["pixel_bounds"] = literal_eval(
-                    self.patches[image_id]["pixel_bounds"]
-                )
-
-=======
->>>>>>> 7eb659e3
             pixel_bounds = self.patches[image_id]["pixel_bounds"]
 
             # get patch coords
@@ -895,11 +840,6 @@
             self._add_patch_coords_id(image_id, verbose)
 
         if "coordinates" in self.patches[image_id].keys():
-            if isinstance(self.patches[image_id]["coordinates"], str):
-                self.patches[image_id]["coordinates"] = literal_eval(
-                    self.patches[image_id]["coordinates"]
-                )
-
             coords = self.patches[image_id]["coordinates"]
             self.patches[image_id]["polygon"] = box(*coords)
 
@@ -938,11 +878,6 @@
                 self._add_patch_coords_id(image_id, verbose)
 
         if "coordinates" in self.images[tree_level][image_id].keys():
-            if isinstance(self.images[tree_level][image_id]["coordinates"], str):
-                self.images[tree_level][image_id]["coordinates"] = literal_eval(
-                    self.images[tree_level][image_id]["coordinates"]
-                )
-
             self._print_if_verbose(
                 f"[INFO] Reading 'coordinates' from {image_id}.", verbose
             )
@@ -997,17 +932,9 @@
                 f"[WARNING] 'coordinates' could not be found in {parent_id}. Suggestion: run add_metadata or add_geo_info."  # noqa
             )
             return
-        if isinstance(self.parents[parent_id]["coordinates"], str):
-            self.parents[parent_id]["coordinates"] = literal_eval(
-                self.parents[parent_id]["coordinates"]
-            )
 
         if "shape" not in self.parents[parent_id].keys():
             self._add_shape_id(parent_id)
-        if isinstance(self.parents[parent_id]["shape"], str):
-            self.parents[parent_id]["shape"] = literal_eval(
-                self.parents[parent_id]["shape"]
-            )
 
         height, width, _ = self.parents[parent_id]["shape"]
         xmin, ymin, xmax, ymax = self.parents[parent_id]["coordinates"]
@@ -2272,25 +2199,11 @@
 
         if "shape" not in self.parents[parent_id].keys():
             self._add_shape_id(parent_id)
-<<<<<<< HEAD
-        if isinstance(self.parents[parent_id]["shape"], str):
-            self.parents[parent_id]["shape"] = literal_eval(
-                self.parents[parent_id]["shape"]
-            )
-=======
->>>>>>> 7eb659e3
         height, width, channels = self.parents[parent_id]["shape"]
 
         if "coordinates" not in self.parents[parent_id].keys():
             print(self.parents[parent_id].keys())
             raise ValueError(f"[ERROR] Cannot locate coordinates for {parent_id}")
-<<<<<<< HEAD
-        if isinstance(self.parents[parent_id]["coordinates"], str):
-            self.parents[parent_id]["coordinates"] = literal_eval(
-                self.parents[parent_id]["coordinates"]
-            )
-=======
->>>>>>> 7eb659e3
         coords = self.parents[parent_id]["coordinates"]
 
         if not crs:
@@ -2298,10 +2211,6 @@
 
         parent_affine = rasterio.transform.from_bounds(*coords, width, height)
         parent = Image.open(parent_path)
-<<<<<<< HEAD
-        parent_array = reshape_as_raster(parent)
-=======
->>>>>>> 7eb659e3
 
         with rasterio.open(
             f"{geotiff_path}",
@@ -2315,16 +2224,12 @@
             nodata=0,
             crs=crs,
         ) as dst:
-<<<<<<< HEAD
-            dst.write(parent_array)
-=======
             if len(parent.getbands()) == 1:
                 parent_array = np.array(parent)
                 dst.write(parent_array, indexes=1)
             else:
                 parent_array = reshape_as_raster(parent)
                 dst.write(parent_array)
->>>>>>> 7eb659e3
 
     def save_patches_as_geotiffs(
         self,
@@ -2405,19 +2310,11 @@
         # get shape
         if "shape" not in self.patches[patch_id].keys():
             self._add_shape_id(patch_id)
-        if isinstance(self.patches[patch_id]["shape"], str):
-            self.patches[patch_id]["shape"] = literal_eval(
-                self.patches[patch_id]["shape"]
-            )
         height, width, channels = self.patches[patch_id]["shape"]
 
         # get coords
         if "coordinates" not in self.patches[patch_id].keys():
             self._add_patch_coords_id(patch_id)
-        if isinstance(self.patches[patch_id]["coordinates"], str):
-            self.patches[patch_id]["coordinates"] = literal_eval(
-                self.patches[patch_id]["coordinates"]
-            )
         coords = self.patches[patch_id]["coordinates"]
 
         if not crs:
