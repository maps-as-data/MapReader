try:
    from geopy.distance import geodesic, great_circle
except ImportError:
    pass

import rasterio
from glob import glob
import matplotlib.pyplot as plt
import matplotlib.patches as patches
import matplotlib.image as mpimg
import numpy as np
import os
import pandas as pd
from PIL import Image, ImageStat
from pyproj import Transformer
import random
from typing import Literal, Optional, Union, Dict, Tuple, List, Any

# Ignore warnings
import warnings

warnings.filterwarnings("ignore")


class MapImages:
    """
    Class to manage a collection of image paths and construct image objects.

    Parameters
    ----------
    path_images : str or None, optional
        Path to the directory containing images (accepts wildcards). By
        default, ``False``
    file_ext : str or False, optional
        The file extension of the image files to be loaded, ignored if file types are specified in ``path_images`` (e.g. with ``"./path/to/dir/*png"``).
        By default ``False``.
    tree_level : str, optional
        Level of the image hierarchy to construct. The value can be
        ``"parent"`` (default) and ``"patch"``.
    parent_path : str, optional
        Path to parent images (if applicable), by default ``None``.
    **kwds : dict, optional
        Additional keyword arguments to be passed to the ``images_constructor``
        method.

    Attributes
    ----------
    path_images : list
        List of paths to the image files.
    images : dict
        A dictionary containing the constructed image data. It has two levels
        of hierarchy, ``"parent"`` and ``"patch"``, depending on the value of
        the ``tree_level`` parameter.
    """

    def __init__(
        self,
        path_images: Optional[str] = None,
        file_ext: Optional[Union[str, bool]] = False,
        tree_level: Optional[str] = "parent",
        parent_path: Optional[str] = None,
        **kwds: Dict,
    ):
        """Initializes the MapImages class."""

        if path_images:
            self.path_images = self._resolve_file_path(path_images, file_ext)

        else:
            self.path_images = []

        # Create images variable (MAIN object variable)
        # New methods (e.g., reading/loading) should construct images this way
        self.images = {"parent": {}, "patch": {}}
        self.parents = self.images["parent"]
        self.patches = self.images["patch"]

        for image_path in self.path_images:
            self.images_constructor(
                image_path=image_path,
                parent_path=parent_path,
                tree_level=tree_level,
                **kwds,
            )

    @staticmethod
    def _resolve_file_path(file_path, file_ext = None):
        if file_ext:
            if os.path.isdir(file_path):
                files = glob(os.path.abspath(f"{file_path}/*.{file_ext}"))
            else: #if not dir
                files = glob(os.path.abspath(file_path))
                files = [file for file in files if file.split(".")[-1] == file_ext] 

        else:
            if os.path.isdir(file_path):
                files = glob(os.path.abspath(f"{file_path}/*.*"))
            else:
                files = glob(os.path.abspath(file_path))

        #check for issues
        if len(files) == 0:
            raise ValueError("[ERROR] No files found!")
        test_ext = files[0].split(".")[-1]
        if not all(file.split(".")[-1] == test_ext for file in files):
            raise ValueError(
                "[ERROR] Directory with multiple file types detected - please specificy file extension (`patch_file_ext`) or, pass path to specific file types (wildcards accepted)."
            )
        
        return files

    def __len__(self) -> int:
        return int(len(self.parents) + len(self.patches))

    def __str__(self) -> Literal[""]:
        print(f"#images: {self.__len__()}")

        print(f"\n#parents: {len(self.parents)}")
        for i, img in enumerate(self.parents):
            print(os.path.relpath(img))
            if i >= 10:
                print("...")
                break

        print(f"\n#patches: {len(self.patches)}")
        for i, img in enumerate(self.patches):
            print(os.path.relpath(img))
            if i >= 10:
                print("...")
                break
        return ""

    def images_constructor(
        self,
        image_path: str,
        parent_path: Optional[str] = None,
        tree_level: Optional[str] = "parent",
        **kwds: Dict,
    ) -> None:
        """
        Constructs image data from the given image path and parent path and adds it to the ``MapImages`` instance's ``images`` attribute.

        Parameters
        ----------
        image_path : str
            Path to the image file.
        parent_path : str, optional
            Path to the parent image (if applicable), by default ``None``.
        tree_level : str, optional
            Level of the image hierarchy to construct, either ``"parent"``
            (default) or ``"parent"``.
        **kwds : dict, optional
            Additional keyword arguments to be included in the constructed
            image data.

        Returns
        -------
        None

        Raises
        ------
        ValueError
            If ``tree_level`` is not set to ``"parent"`` or ``"patch"``.

        Notes
        -----
        This method assumes that the ``images`` attribute has been initialized on the MapImages instance as a dictionary with two levels of hierarchy, ``"parent"`` and ``"patch"``. The image data is added to the corresponding level based on the value of ``tree_level``.
        """

        if tree_level not in ["parent", "patch"]:
            raise ValueError(
                f"[ERROR] tree_level can only be set to parent or patch, not: {tree_level}"  # noqa
            )

        if tree_level == "parent":
            if parent_path:
                print(
                    "[WARNING] Ignoring `parent_path` as `tree_level`  is set to 'parent'."
                )
                parent_path = None
            parent_id = None

        abs_image_path, image_id, _ = self._convert_image_path(image_path)

        img = Image.open(abs_image_path)
        if img.mode not in ["1", "L", "LA", "I", "P", "RGB", "RGBA"]:
            raise NotImplementedError(f"[ERROR] Image mode '{img.mode}' not currently accepted.\n\n\
Please save your image(s) as one the following image modes: 1, L, LA, I, P, RGB or RGBA.\n\
See https://pillow.readthedocs.io/en/stable/handbook/concepts.html#modes for more information.")

        # if parent_path is defined get absolute parent path and parent id (tree_level = "patch" is implied)
        if parent_path:
            abs_parent_path, parent_id, _ = self._convert_image_path(parent_path)

        # add image, coords (if present), shape and other kwds to dictionary
        self.images[tree_level][image_id] = {
            "parent_id": parent_id,
            "image_path": abs_image_path,
        }
        if tree_level == "parent":
            try:
                self._add_geo_info_id(image_id, verbose=False)
            except:
                pass
        
        self._add_shape_id(image_id)
        for k, v in kwds.items():
            self.images[tree_level][image_id][k] = v

        if parent_id:  # tree_level = 'patch' is implied
            if parent_id not in self.parents.keys():
                self.parents[parent_id] = {
                    "parent_id": None,
                    "image_path": abs_parent_path,
                    "patches": [],
                }

            # add patch to parent
            self._add_patch_to_parent(image_id)

    @staticmethod
    def _convert_image_path(inp_path: str) -> Tuple[str, str, str]:
        """
        Convert an image path into an absolute path and find basename and directory name.

        Parameters
        ----------
        inp_path : str
            Input path to split.

        Returns
        -------
        tuple
            A tuple containing the absolute path, basename and directory name.
        """
        abs_path = os.path.abspath(inp_path)
        path_basename = os.path.basename(abs_path)
        path_dirname = os.path.dirname(abs_path)
        return abs_path, path_basename, path_dirname

    def add_metadata(
        self,
        metadata: Union[str, pd.DataFrame],
        index_col: Optional[Union[int, str]] = 0,
        delimiter: Optional[str] = "|",
        columns: Optional[List[str]] = None,
        tree_level: Optional[str] = "parent",
        ignore_mismatch: Optional[bool] = False,
    ) -> None:
        """
        Add metadata information to the images dictionary.

        Parameters
        ----------
        metadata : str or pandas.DataFrame
            A csv file path (normally created from a pandas DataFrame) or a
            pandas DataFrame that contains the metadata information.
        index_col : int or str, optional
            Column to use as the index when reading the csv file into a pandas.DataFrame.
            Accepts column indices or column names.
            By default ``0`` (first column).

            Only used if a csv file path is provided as
            the ``metadata`` parameter.
            Ingored if ``columns`` parameter is passed.
        delimiter : str, optional
            Delimiter to use for reading the csv file into a pandas DataFrame, by default ``"|"``.

            Only used if a csv file path is provided as
            the ``metadata`` parameter.
        columns : list, optional
<<<<<<< HEAD
            List of columns indices or names to add to mapImages.
            If ``None`` is passed, all columns will be used.
=======
            List of columns indices or names to add to mapImages. 
            If ``None`` is passed, all columns will be used. 
>>>>>>> 8e507428
            By default ``None``.
        tree_level : str, optional
            Determines which images dictionary (``"parent"`` or ``"patch"``)
            to add the metadata to, by default ``"parent"``.
        ignore_mismatch : bool, optional
            Whether to error if metadata with mismatching information is passed. 
            By default ``False``.
<<<<<<< HEAD

=======
        
>>>>>>> 8e507428
        Raises
        ------
        ValueError
            If metadata is not a pandas DataFrame or a csv file path.

            If 'name' or 'image_id' is not one of the columns in the metadata.

        Returns
        -------
        None
<<<<<<< HEAD

        Notes
        ------
        Your metadata file must contain an column which contains the Image IDs (filenames) of your images.
        This should have a column name of either ``name`` or ``image_id``.
        """
=======
>>>>>>> 8e507428

        Notes
        ------
        Your metadata file must contain an column which contains the Image IDs (filenames) of your images.
        This should have a column name of either ``name`` or ``image_id``.
        """
        
        if isinstance(metadata, pd.DataFrame):
            if columns:
                metadata_df=metadata[columns].copy()
            else:
<<<<<<< HEAD
                metadata_df = metadata.copy()
                columns = list(metadata_df.columns)

        else:  # if not df
            if not metadata.endswith(".csv") and os.path.isfile(
                f"{metadata}.csv"
            ):  # needed?
                metadata = f"{metadata}.csv"

=======
                metadata_df=metadata.copy()
                columns=list(metadata_df.columns)
        
        else: #if not df
            if not metadata.endswith('.csv') and os.path.isfile(f"{metadata}.csv"):
                metadata=f"{metadata}.csv"
            
>>>>>>> 8e507428
            if os.path.isfile(metadata):
                if columns:
                    metadata_df = pd.read_csv(
                        metadata, usecols=columns, delimiter=delimiter
<<<<<<< HEAD
                    )
                else:
                    metadata_df = pd.read_csv(
                        metadata, index_col=index_col, delimiter=delimiter
                    )
                    columns = list(metadata_df.columns)

            else:
                raise ValueError(
                    "[ERROR] ``metadata`` should either be the path to a csv file or a pandas DataFrame."  # noqa
                )

        # identify image_id column
        # what to do if "name" or "image_id" are index col?
        if index_col in ["name", "image_id"]:
            metadata_df[index_col] = metadata_df.index
            columns = list(metadata_df.columns)

        if "name" in columns:
            image_id_col = "name"
            if "image_id" in columns:
                print(
                    "[WARNING] Both 'name' and 'image_id' columns exist! Using 'name' as index"  # noqa
                )
=======
                        )
                else:
                    metadata_df = pd.read_csv(
                        metadata, index_col=index_col, delimiter=delimiter
                        )
                    columns=list(metadata_df.columns)

            else:
                raise ValueError(
                    "[ERROR] ``metadata`` should either be the path to a csv file or a pandas DataFrame."  # noqa
                    )

        #identify image_id column
        #what to do if "name" or "image_id" are index col?
        if index_col in ["name", "image_id"]:
            metadata_df[index_col]=metadata_df.index
            columns=list(metadata_df.columns)
        
        if "name" in columns:
            image_id_col = "name"
            if "image_id" in columns:
                print("[WARNING] Both 'name' and 'image_id' columns exist! Using 'name' as index"  # noqa
                    )
>>>>>>> 8e507428
        elif "image_id" in columns:
            image_id_col = "image_id"
        else:
            raise ValueError(
                "[ERROR] 'name' or 'image_id' should be one of the columns."
            )
<<<<<<< HEAD

        if any(metadata_df.duplicated(subset=image_id_col)):
            print(
                "[WARNING] Duplicates found in metadata. Keeping only first instance of each duplicated value"
            )
            metadata_df.drop_duplicates(subset=image_id_col, inplace=True, keep="First")

        # look for non-intersecting values
        missing_metadata = set(self.images[tree_level].keys()) - set(
            metadata_df[image_id_col]
        )
        extra_metadata = set(metadata_df[image_id_col]) - set(
            self.images[tree_level].keys()
        )

=======
        
        if any(metadata_df.duplicated(subset=image_id_col)):
            print(
                "[WARNING] Duplicates found in metadata. Keeping only first instance of each duplicated value"
                )
            metadata_df.drop_duplicates(subset=image_id_col, inplace=True, keep="First")

        #look for non-intersecting values
        missing_metadata=set(self.images[tree_level].keys())-set(metadata_df[image_id_col])
        extra_metadata=set(metadata_df[image_id_col])-set(self.images[tree_level].keys())

>>>>>>> 8e507428
        if not ignore_mismatch:
            if len(missing_metadata)!=0 and len(extra_metadata)!=0:
                raise ValueError(f"[ERROR] Metadata is missing information for: {[*missing_metadata]}. \n\
[ERROR] Metadata contains information about non-existant images: {[*extra_metadata]}"
                )
            elif len(missing_metadata)!=0: 
                raise ValueError(
                    f"[ERROR] Metadata is missing information for: {[*missing_metadata]}"
                )
            elif len(extra_metadata)!=0:
                raise ValueError(
                    f"[ERROR] Metadata contains information about non-existant images: {[*extra_metadata]}"
                )

        for key in self.images[tree_level].keys():
            if key in missing_metadata:
                continue
            else:
<<<<<<< HEAD
                data_series = metadata_df[metadata_df["name"] == key].squeeze()
                for column, item in data_series.items():
                    try:
                        self.images[tree_level][key][column] = eval(item)
                    except:
                        self.images[tree_level][key][column] = item
=======
                data_series=metadata_df[metadata_df["name"]==key].squeeze()
                for column, item in data_series.items():
                    try:
                        self.images[tree_level][key][column]=eval(item)
                    except:
                        self.images[tree_level][key][column]=item
>>>>>>> 8e507428

    def show_sample(
        self,
        num_samples: int,
        tree_level: Optional[str] = "parent",
        random_seed: Optional[int] = 65,
        **kwds: Dict,
    ) -> None:
        """
        Display a sample of images from a particular level in the image
        hierarchy.

        Parameters
        ----------
        num_samples : int
            The number of images to display.
        tree_level : str, optional
            The level of the hierarchy to display images from, which can be
            ``"patch"`` or ``"parent"`` (default).
        random_seed : int, optional
            The random seed to use for reproducibility. Default is ``65``.
        **kwds : dict, optional
            Additional keyword arguments to pass to
            ``matplotlib.pyplot.figure()``.

        Returns
        -------
        None
        """
        # set random seed for reproducibility
        random.seed(random_seed)

        image_ids = list(self.images[tree_level].keys())
        num_samples = min(len(image_ids), num_samples)
        sample_image_ids = random.sample(image_ids, k=num_samples)

        figsize = kwds.get("figsize", (15, num_samples * 2))
        plt.figure(figsize=figsize)

        for i, image_id in enumerate(sample_image_ids):
            plt.subplot(num_samples // 3 + 1, 3, i + 1)
            img = Image.open(self.images[tree_level][image_id]["image_path"])
            plt.title(image_id, size=8)
            plt.imshow(
                img,
            )
            plt.xticks([])
            plt.yticks([])

        plt.tight_layout()
        plt.show()

    def list_parents(self) -> List[str]:
        """Return list of all parents"""
        return list(self.parents.keys())

    def list_patches(self) -> List[str]:
        """Return list of all patches"""
        return list(self.patches.keys())

    def add_shape(self, tree_level: Optional[str] = "parent") -> None:
        """
        Add a shape to each image in the specified level of the image
        hierarchy.

        Parameters
        ----------
        tree_level : str, optional
            The level of the hierarchy to add shapes to, either ``"parent"``
            (default) or ``"patch"``.

        Returns
        -------
        None

        Notes
        -----
        The method runs :meth:`mapreader.load.images.MapImages._add_shape_id`
        for each image present at the ``tree_level`` provided.
        """
        print(f"[INFO] Add shape, tree level: {tree_level}")

        image_ids = list(self.images[tree_level].keys())
        for image_id in image_ids:
            self._add_shape_id(image_id=image_id)

    def add_coord_increments(self) -> None:
        """
        Adds coordinate increments to each image at the parent level.

        Parameters
        ----------
        None

        Returns
        -------
        None

        Notes
        -----
        The method runs
        :meth:`mapreader.load.images.MapImages._add_coord_increments_id`
        for each image present at the parent level, which calculates
        pixel-wise delta longitute (``dlon``) and delta latititude (``dlat``)
        for the image and adds the data to it.
        """
        print("[INFO] Add coord-increments, tree level: parent")

        parent_list = self.list_parents()

        for parent_id in parent_list:
            if "coordinates" not in self.parents[parent_id].keys():
                print(
                    f"[WARNING] No coordinates found for {parent_id}. Suggestion: run add_metadata or add_geo_info."  # noqa
                )
                continue

            self._add_coord_increments_id(image_id=parent_id)

    def add_patch_coords(self, verbose: bool = False) -> None:
        """Add coordinates to all patches in patches dictionary.

        Parameters
        ----------
        verbose : bool, optional
            Whether to print verbose outputs.
            By default, ``False``
        """
        patch_list = self.list_patches()

        for patch_id in patch_list:
            self._add_patch_coords_id(patch_id, verbose)

    def add_center_coord(self, tree_level: Optional[str] = "patch") -> None:
        """
        Adds center coordinates to each image at the specified tree level.

        Parameters
        ----------
        tree_level: str, optional
            The tree level where the center coordinates will be added. It can
            be either ``"parent"`` or ``"patch"`` (default).

        Returns
        -------
        None

        Notes
        -----
        The method runs
        :meth:`mapreader.load.images.MapImages._add_center_coord_id`
        for each image present at the ``tree_level`` provided, which calculates
        central longitude and latitude (``center_lon`` and ``center_lat``) for
        the image and adds the data to it.
        """
        print(f"[INFO] Add center coordinates, tree level: {tree_level}")

        image_ids = list(self.images[tree_level].keys())

        already_checked_parent_ids = (
            []
        )  # for if tree_level is patch, only print error message once for each parent image
        for image_id in image_ids:
            if tree_level == "parent":
                if "coordinates" not in self.parents[image_id].keys():
                    print(
                        f"[WARNING] 'coordinates' could not be found in {image_id}. Suggestion: run add_metadata or add_geo_info"  # noqa
                    )
                    continue

            if tree_level == "patch":
                parent_id = self.patches[image_id]["parent_id"]

                if "coordinates" not in self.parents[parent_id].keys():
                    if parent_id not in already_checked_parent_ids:
                        print(
                            f"[WARNING] 'coordinates' could not be found in {parent_id} so center coordinates cannot be calculated for it's patches. Suggestion: run add_metadata or add_geo_info."  # noqa
                        )
                        already_checked_parent_ids.append(parent_id)
                    continue

            self._add_center_coord_id(image_id=image_id)

    def _add_shape_id(
        self,
        image_id: Union[int, str],
    ) -> None:
        """
        Add shape (image_height, image_width, image_channels) of the image
        with specified ``image_id`` to the metadata.

        Parameters
        ----------
        image_id : int or str
            The ID of the image to add shape metadata to.

        Returns
        -------
        None
            This method does not return anything. It modifies the metadata of
            the ``images`` property in-place.

        Notes
        -----
        The shape of the image is obtained by loading the image from its
        ``image_path`` value and getting its shape.
        """
        tree_level = self._get_tree_level(image_id)

        myimg = mpimg.imread(self.images[tree_level][image_id]["image_path"])
        # shape = (hwc)
        myimg_shape = myimg.shape
        self.images[tree_level][image_id]["shape"] = myimg_shape

    def _add_coord_increments_id(
        self, image_id: Union[int, str], verbose: Optional[bool] = False
    ) -> None:
        """
        Add pixel-wise delta longitute (``dlon``) and delta latititude
        (``dlat``) to the metadata of the image with the specified ``image_id``
        in the parent tree level.

        Parameters
        ----------
        image_id : int or str
            The ID of the image to add coordinate increments metadata to.
        verbose : bool, optional
            Whether to print warning messages when coordinate or shape
            metadata cannot be found. Default is ``False``.

        Returns
        -------
        None
            This method does not return anything. It modifies the metadata of
            the image in-place.

        Notes
        -----
        Coordinate increments (dlon and dlat) are calculated using the
        following formula:

        .. code-block:: python

            dlat = abs(lat_max - lat_min) / image_height
            dlon = abs(lon_max - lon_min) / image_width

        ``lon_min``, ``lat_min``, ``lon_max`` and ``lat_max`` are the coordinate
        bounds of the image, and ``image_height`` and ``image_width`` are the
        height and width of the image in pixels respectively.

        This method assumes that the coordinate and shape metadata of the
        image have already been added to the metadata.

        If the coordinate metadata cannot be found, a warning message will be
        printed if ``verbose=True``.

        If the shape metadata cannot be found, this method will call the
        :meth:`mapreader.load.images.MapImages._add_shape_id` method to add
        it.
        """

        if "coordinates" not in self.parents[image_id].keys():
            self._print_if_verbose(
                f"[WARNING]'coordinates' could not be found in {image_id}. Suggestion: run add_metadata or add_geo_info.",
                verbose,
            )
            return

        if "shape" not in self.parents[image_id].keys():
            self._add_shape_id(image_id)

        image_height, image_width, _ = self.parents[image_id]["shape"]

        # Extract coordinates from image (xmin, ymin, xmax, ymax)
        min_x, min_y, max_x, max_y = self.parents[image_id]["coordinates"]

        # Calculate dlon and dlat
        dlon = abs(max_x - min_x) / image_width
        dlat = abs(max_y - min_y) / image_height

        self.parents[image_id]["dlon"] = dlon
        self.parents[image_id]["dlat"] = dlat

    def _add_patch_coords_id(self, image_id: str, verbose: bool = False) -> None:
        """Get coordinates of a patch

        Parameters
        ----------
        image_id : str
            The ID of the patch
        verbose : bool, optional
            Whether to print verbose outputs.
            By default, ``False``.

        Return
        -------
        None
        """
        parent_id = self.patches[image_id]["parent_id"]

        if "coordinates" not in self.parents[parent_id].keys():
            self._print_if_verbose(
                f"[WARNING] No coordinates found in  {parent_id} (parent of {image_id}). Suggestion: run add_metadata or add_geo_info.",
                verbose,
            )
            return

        else:
            if not all([k in self.parents[parent_id].keys() for k in ["dlat", "dlon"]]):
                self._add_coord_increments_id(parent_id)

            # get min_x and min_y and pixel-wise dlon and dlat for parent image
            parent_min_x = self.parents[parent_id]["coordinates"][0]
            parent_min_y = self.parents[parent_id]["coordinates"][1]
            dlon = self.parents[parent_id]["dlon"]
            dlat = self.parents[parent_id]["dlat"]

            # get patch bounds
            pixel_bounds = self.patches[image_id]["pixel_bounds"]

            # get patch coords
            min_x = (pixel_bounds[0] * dlon) + parent_min_x
            min_y = (pixel_bounds[1] * dlat) + parent_min_y
            max_x = (pixel_bounds[2] * dlon) + parent_min_x
            max_y = (pixel_bounds[3] * dlat) + parent_min_y

            self.patches[image_id]["coordinates"] = (min_x, min_y, max_x, max_y)

    def _add_center_coord_id(
        self,
        image_id: Union[int, str],
        verbose: Optional[bool] = False,
    ) -> None:
        """
        Calculates and adds center coordinates (longitude as ``center_lon``
        and latitude as ``center_lat``) to a given image_id's dictionary.

        Parameters
        ----------
        image_id : int or str
            The ID of the patch to add center coordinates to.
        verbose : bool, optional
            Whether to print warning messages or not. Defaults to ``False``.

        Returns
        -------
        None
        """

        tree_level = self._get_tree_level(image_id)

        if "coordinates" not in self.images[tree_level][image_id].keys():
            if tree_level == "parent":
                self._print_if_verbose(
                    f"[WARNING] No coordinates found for {image_id}. Suggestion: run add_metadata or add_geo_info.",
                    verbose,
                )
                return

            if tree_level == "patch":
                self._add_patch_coords_id(image_id, verbose)

        if "coordinates" in self.images[tree_level][image_id].keys():
            print(f"[INFO] Reading 'coordinates' from {image_id}.")
            min_x, min_y, max_x, max_y = self.images[tree_level][image_id][
                "coordinates"
            ]
            self.images[tree_level][image_id]["center_lat"] = np.mean([min_y, max_y])
            self.images[tree_level][image_id]["center_lon"] = np.mean([min_x, max_x])

    def _calc_pixel_height_width(
        self,
        parent_id: Union[int, str],
        method: Optional[str] = "great-circle",
        verbose: Optional[bool] = False,
    ) -> Tuple[Tuple, float, float]:
        """
        Calculate the height and width of each pixel in a given image in meters.

        Parameters
        ----------
        parent_id : int or str
            The ID of the parent image to calculate pixel size.
        method : str, optional
            Method to use for calculating image size in meters.

            Possible values: ``"great-circle"`` (default), ``"gc"``, ``"great_circle"``, ``"geodesic"`` or ``"gd"``.
            ``"great-circle"``, ``"gc"`` and ``"great_circle"`` compute size using the great-circle distance formula,
            while ``"geodesic"`` and ``"gd"`` computes size using the geodesic distance formula.
        verbose : bool, optional
            If ``True``, print additional information during the calculation.
            Default is ``False``.

        Returns
        -------
        tuple
            Tuple containing the size of the image in meters (as a tuple of left, bottom, right and top distances) and the mean pixel height and width in meters.

        Notes
        -----
        This method requires the parent image to have location metadata added
        with either the :meth:`mapreader.load.images.MapImages.add_metadata`
        or :meth:`mapreader.load.images.MapImages.add_geo_info` methods.

        The calculations are performed using the ``geopy.distance.geodesic``
        and ``geopy.distance.great_circle`` methods. Thus, the method requires
        the ``geopy`` package to be installed.
        """

        if "coordinates" not in self.parents[parent_id].keys():
            print(
                f"[WARNING] 'coordinates' could not be found in {parent_id}. Suggestion: run add_metadata or add_geo_info."  # noqa
            )
            return

        if "shape" not in self.parents[parent_id].keys():
            self._add_shape_id(parent_id)

        height, width, _ = self.parents[parent_id]["shape"]
        xmin, ymin, xmax, ymax = self.parents[parent_id]["coordinates"]

        # Calculate the size of image in meters
        if method in ["geodesic", "gd"]:
            bottom = geodesic((ymin, xmin), (ymin, xmax)).meters
            right = geodesic((ymin, xmax), (ymax, xmax)).meters
            top = geodesic((ymax, xmax), (ymax, xmin)).meters
            left = geodesic((ymax, xmin), (ymin, xmin)).meters

        elif method in ["gc", "great-circle", "great_circle"]:
            bottom = great_circle((ymin, xmin), (ymin, xmax)).meters
            right = great_circle((ymin, xmax), (ymax, xmax)).meters
            top = great_circle((ymax, xmax), (ymax, xmin)).meters
            left = great_circle((ymax, xmin), (ymin, xmin)).meters

        else:
            raise NotImplementedError(
                f'[ERROR] Method must be one of "great-circle", "great_cirlce", "gc", "geodesic" or "gd", not: {method}'
            )

        size_in_m = (left, bottom, right, top)  # anticlockwise order

        mean_pixel_height = np.mean([right / height, left / height])
        mean_pixel_width = np.mean([bottom / width, top / width])

        self._print_if_verbose(
            f"[INFO] Size in meters of left/bottom/right/top: {left:.2f}/{bottom:.2f}/{right:.2f}/{top:.2f}",
            verbose,
        )
        self._print_if_verbose(
            f"Each pixel is ~{mean_pixel_height:.3f} X {mean_pixel_width:.3f} meters (height x width).",
            verbose,
        )  # noqa

        return size_in_m, mean_pixel_height, mean_pixel_width

    def patchify_all(
        self,
        method: Optional[str] = "pixel",
        patch_size: Optional[int] = 100,
        tree_level: Optional[str] = "parent",
        path_save: Optional[str] = None,
        add_to_parents: Optional[bool] = True,
        square_cuts: Optional[bool] = False,
        resize_factor: Optional[bool] = False,
        output_format: Optional[str] = "png",
        rewrite: Optional[bool] = False,
        verbose: Optional[bool] = False,
    ) -> None:
        """
        Patchify all images in the specified ``tree_level`` and (if ``add_to_parents=True``) add the patches to the MapImages instance's ``images`` dictionary.

        Parameters
        ----------
        method : str, optional
            Method used to patchify images, choices between ``"pixel"`` (default)
            and ``"meters"`` or ``"meter"``.
        patch_size : int, optional
            Number of pixels/meters in both x and y to use for slicing, by
            default ``100``.
        tree_level : str, optional
            Tree level, choices between ``"parent"`` or ``"patch``, by default
            ``"parent"``.
        path_save : str, optional
            Directory to save the patches.
            If None, will be set as f"patches_{patch_size}_{method}" (e.g. "patches_100_pixel").
            By default None.
        add_to_parents : bool, optional
            If True, patches will be added to the MapImages instance's
            ``images`` dictionary, by default ``True``.
        square_cuts : bool, optional
            If True, all patches will have the same number of pixels in
            x and y, by default ``False``.
        resize_factor : bool, optional
            If True, resize the images before patchifying, by default ``False``.
        output_format : str, optional
            Format to use when writing image files, by default ``"png"``.
        rewrite : bool, optional
            If True, existing patches will be rewritten, by default ``False``.
        verbose : bool, optional
            If True, progress updates will be printed throughout, by default
            ``False``.

        Returns
        -------
        None
        """

        image_ids = self.images[tree_level].keys()

        if path_save is None:
            path_save = f"patches_{patch_size}_{method}"

        for image_id in image_ids:
            image_path = self.images[tree_level][image_id]["image_path"]

            print(40 * "=")
            print(f"Patchifying {os.path.relpath(image_path)}")
            print(40 * "-")

            # make sure the dir exists
            self._make_dir(path_save)

            if method in ["meters", "meter"]:
                if "coordinates" not in self.images[tree_level][image_id].keys():
                    raise ValueError(
                        "[ERROR] Please add coordinate information first. Suggestion: Run add_metadata or add_geo_info."  # noqa
                    )

                mean_pixel_height = self._calc_pixel_height_width(image_id)[1]
                patch_size = int(
                    patch_size / mean_pixel_height
                )  ## check this is correct - should patch be different size in x and y?

            self._patchify_by_pixel(
                image_id=image_id,
                patch_size=patch_size,
                path_save=path_save,
                add_to_parents=add_to_parents,
                square_cuts=square_cuts,
                resize_factor=resize_factor,
                output_format=output_format,
                rewrite=rewrite,
                verbose=verbose,
            )

    def _patchify_by_pixel(
        self,
        image_id: str,
        patch_size: int,
        path_save: str,
        add_to_parents: Optional[bool] = True,
        square_cuts: Optional[bool] = False,
        resize_factor: Optional[bool] = False,
        output_format: Optional[str] = "png",
        rewrite: Optional[bool] = False,
        verbose: Optional[bool] = False,
    ):
        """Patchify one image and (if ``add_to_parents=True``) add the patch to the MapImages instance's ``images`` dictionary.

        Parameters
        ----------
        image_id : str
            The ID of the image to patchify
        patch_size : int
            Number of pixels in both x and y to use for slicing
        path_save : str
            Directory to save the patches.
        add_to_parents : bool, optional
            If True, patches will be added to the MapImages instance's
            ``images`` dictionary, by default ``True``.
        square_cuts : bool, optional
            If True, all patches will have the same number of pixels in
            x and y, by default ``False``.
        resize_factor : bool, optional
            If True, resize the images before patchifying, by default ``False``.
        output_format : str, optional
            Format to use when writing image files, by default ``"png"``.
        rewrite : bool, optional
            If True, existing patches will be rewritten, by default ``False``.
        verbose : bool, optional
            If True, progress updates will be printed throughout, by default
            ``False``.
        """
        tree_level = self._get_tree_level(image_id)

        parent_path = self.images[tree_level][image_id]["image_path"]
        img = Image.open(parent_path)

        if resize_factor:
            original_height, original_width = img.height, img.width
            img = img.resize(
                (
                    int(original_width / resize_factor),
                    int(original_height / resize_factor),
                )
            )

        height, width = img.height, img.width

        for x in range(0, width, patch_size):
            for y in range(0, height, patch_size):
                max_x = min(x + patch_size, width)
                max_y = min(y + patch_size, height)

                if (
                    square_cuts
                ):  # move min_x and min_y back a bit so the patch is square
                    min_x = x - (patch_size - (max_x - x))
                    min_y = y - (patch_size - (max_y - y))

                else:
                    min_x = x
                    min_y = y

                patch_id = f"patch-{min_x}-{min_y}-{max_x}-{max_y}-#{image_id}#.{output_format}"
                patch_path = os.path.join(path_save, patch_id)
                patch_path = os.path.abspath(patch_path)

                if os.path.isfile(patch_path):
                    if not rewrite:
                        self._print_if_verbose(
                            f"[INFO] File already exists: {patch_path}.", verbose
                        )

                else:
                    self._print_if_verbose(
                        f"[INFO] Creating: {patch_id}. Number of pixels in x,y: {max_x - min_x},{max_y - min_y}.",
                        verbose,
                    )

                    patch = img.crop((min_x, min_y, max_x, max_y))
                    patch.save(patch_path, output_format)

                if add_to_parents:
                    self.images_constructor(
                        image_path=patch_path,
                        parent_path=parent_path,
                        tree_level="patch",
                        pixel_bounds=(min_x, min_y, max_x, max_y),
                    )
                    self._add_patch_coords_id(patch_id)

    def _add_patch_to_parent(self, patch_id: str) -> None:
        """
        Add patch to parent.

        Parameters
        ----------
        patch_id : str
            The ID of the patch to be added

        Returns
        -------
        None

        Notes
        -----
        This method adds patches to their corresponding parent image.

        It checks if the parent image has any patches, and if not, it creates
        a list of patches and assigns it to the parent. If the parent image
        already has a list of patches, the method checks if the current patch
        is already in the list. If not, the patch is added to the list.
        """
        patch_parent = self.patches[patch_id]["parent_id"]

        if patch_parent not in self.parents.keys():
            self.load_parents(parent_ids=patch_parent)
        
        if "patches" not in self.parents[patch_parent].keys():
            self.parents[patch_parent]["patches"] = [patch_id]
        else:
            if patch_id not in self.parents[patch_parent]["patches"]:
                self.parents[patch_parent]["patches"].append(patch_id)

    def _make_dir(self, path_make: str, exists_ok: Optional[bool] = True) -> None:
        """
        Helper method to make directories.

        ..
            Private method.
        """
        os.makedirs(path_make, exist_ok=exists_ok)

    def calc_pixel_stats(
        self,
        parent_id: Optional[str] = None,
        calc_mean: Optional[bool] = True,
        calc_std: Optional[bool] = True,
        verbose: Optional[bool] = False,
    ) -> None:
        """
        Calculate the mean and standard deviation of pixel values for all
        channels of all patches of
        a given parent image. Store the results in the MapImages instance's
        ``images`` dictionary.

        Parameters
        ----------
        parent_id : str or None, optional
            The ID of the parent image to calculate pixel stats for.
            If ``None``, calculate pixel stats for all parent images.
            By default, None
        calc_mean : bool, optional
            Whether to calculate mean pixel values. By default, ``True``.
        calc_std : bool, optional
            Whether to calculate standard deviation of pixel values.
            By default, ``True``.
        verbose : bool, optional
            Whether to print verbose outputs. By default, ``False``.

        Returns
        -------
        None

        Notes
        -----
        - Pixel stats are calculated for patches of the parent image
          specified by ``parent_id``.
        - If ``parent_id`` is ``None``, pixel stats are calculated for all
          parent images in the object.
        - If mean or standard deviation of pixel values has already been
          calculated for a patch, the calculation is skipped.
        - Pixel stats are stored in the ``images`` attribute of the
          ``MapImages`` instance, under the ``patch`` key for each patch.
        - If no patches are found for a parent image, a warning message is
          displayed and the method moves on to the next parent image.
        """
        # Get correct parent ID
        if parent_id is None:
            parent_ids = self.list_parents()
        else:
            parent_ids = [parent_id]

        for parent_id in parent_ids:
            self._print_if_verbose(
                f"\n[INFO] Calculating pixel stats for image: {parent_id}", verbose
            )

            if "patches" not in self.parents[parent_id]:
                print(f"[WARNING] No patches found for: {parent_id}")
                continue

            list_patches = self.parents[parent_id]["patches"]

            for patch in list_patches:
                patch_data = self.patches[patch]
                patch_keys = patch_data.keys()
                img = Image.open(patch_data["image_path"])
                bands = img.getbands()

                if calc_mean:
                    if all(f"mean_pixel_{band}" in patch_keys for band in bands):
                        calc_mean = False
                if calc_std:
                    if all(f"std_pixel_{band}" in patch_keys for band in bands):
                        calc_std = False

                img_stat = ImageStat.Stat(img)

                if calc_mean:
                    img_mean = img_stat.mean
                    for i, band in enumerate(bands):
                        # Calculate mean pixel values
                        self.patches[patch][f"mean_pixel_{band}"] = img_mean[i] / 255

                if calc_std:
                    img_std = img_stat.stddev
                    for i, band in enumerate(bands):
                        # Calculate std pixel values
                        self.patches[patch][f"std_pixel_{band}"] = img_std[i] / 255

    def convert_images(self) -> Tuple[pd.DataFrame, pd.DataFrame]:
        """
        Convert the ``MapImages`` instance's ``images`` dictionary into pandas
        DataFrames for easy manipulation.

        Returns
        -------
        tuple of two pandas DataFrames
            The method returns a tuple of two DataFrames: One for the
            ``parent`` images and one for the ``patch`` images.
        """
        parent_df = pd.DataFrame.from_dict(self.parents, orient="index")
        patch_df = pd.DataFrame.from_dict(self.patches, orient="index")

        return parent_df, patch_df

    def show_parent(
        self,
        parent_id: Union[int, str],
        column_to_plot: Optional[str] = None,
        **kwds: Dict,
    ) -> None:
        """
        A wrapper method for `.show()` which plots all patches of a
        specified parent (`parent_id`).

        Parameters
        ----------
        parent_id : int or str
            ID of the parent image to be plotted.
        column_to_plot : str, optional
            Column whose values will be plotted on patches, by default ``None``.
        **kwds: Dict
            Key words to pass to ``show`` method.
            See help text for ``show`` for more information.

        Returns
        -------
        list
            A list of figures created by the method.

        Notes
        -----
        This is a wrapper method. See the documentation of the
        :meth:`mapreader.load.images.MapImages.show` method for more detail.
        """
        patch_ids = self.parents[parent_id]["patches"]
        self.show(patch_ids, column_to_plot=column_to_plot, **kwds)

    def show(
        self,
        image_ids: Union[str, List[str]],
        column_to_plot: Optional[str] = None,
        plot_parent: Optional[bool] = True,
        patch_border: Optional[bool] = True,
        border_color: Optional[str] = "r",
        vmin: Optional[float] = None,
        vmax: Optional[float] = None,
        alpha: Optional[float] = 1.0,
        cmap: Optional[str] = "viridis",
        discrete_cmap: Optional[int] = 256,
        plot_histogram: Optional[bool] = False,
        save_kml_dir: Optional[Union[bool, str]] = False,
        image_width_resolution: Optional[int] = None,
        kml_dpi_image: Optional[int] = None,
        **kwds: Dict,
    ) -> None:
        """
        Plot images from a list of `image_ids`.

        Parameters
        ----------
        image_ids : str or list
            Image ID or list of image IDs to be plotted.
        column_to_plot : str, optional
            Column whose values will be plotted on patches, by default ``None``.
        plot_parent : bool, optional
            If ``True``, parent image will be plotted in background, by
            default ``True``.
        patch_border : bool, optional
            If ``True``, a border will be placed around each patch, by
            default ``True``.
        border_color : str, optional
            The color of the border. Default is ``"r"``.
        vmin : float, optional
            The minimum value for the colormap.
            If ``None``, will be set to minimum value in ``column_to_plot``, by default ``None``.
        vmax : float, optional
            The maximum value for the colormap.
            If ``None``, will be set to the maximum value in ``column_to_plot``, by default ``None``.
        alpha : float, optional
            Transparency level for plotting ``value`` with floating point
            values ranging from 0.0 (transparent) to 1 (opaque), by default ``1.0``.
        cmap : str, optional
            Colour map used to visualise chosen ``column_to_plot`` values, by default ``"viridis"``.
        discrete_cmap : int, optional
            Number of discrete colours to use in colour map, by default ``256``.
        plot_histogram : bool, optional
            If ``True``, plot histograms of the ``value`` of images. By default ``False``.
        save_kml_dir : str or bool, optional
            If ``True``, save KML files of the images. If a string is provided,
            it is the path to the directory in which to save the KML files. If
            set to ``False``, no files are saved. By default ``False``.
        image_width_resolution : int or None, optional
            The pixel width to be used for plotting. If ``None``, the
            resolution is not changed. Default is ``None``.

            Note: Only relevant when ``tree_level="parent"``.
        kml_dpi_image : int or None, optional
            The resolution, in dots per inch, to create KML images when
            ``save_kml_dir`` is specified (as either ``True`` or with path).
            By default ``None``.

        Returns
        -------
        list
            A list of figures created by the method.
        """
        # create list, if not already a list
        if isinstance(image_ids, str):
            image_ids = [image_ids]

        if not isinstance(image_ids, list):
            raise ValueError(
                f"[ERROR] Please pass image_ids as str or list of strings."
            )

        if all(self._get_tree_level(image_id) == "parent" for image_id in image_ids):
            tree_level = "parent"
        elif all(self._get_tree_level(image_id) == "patch" for image_id in image_ids):
            tree_level = "patch"
        else:
            raise ValueError("[ERROR] Image IDs must all be at the same tree level")

        figures = []
        if tree_level == "parent":
            for image_id in image_ids:
                image_path = self.parents[image_id]["image_path"]
                img = Image.open(image_path)

                # if image_width_resolution is specified, resize the image
                if image_width_resolution:
                    new_width = int(image_width_resolution)
                    rescale_factor = new_width / img.width
                    new_height = int(img.height * rescale_factor)
                    img = img.resize((new_width, new_height), Image.LANCZOS)

                figsize = kwds.get("figsize", (10, 10))
                fig = plt.figure(figsize=figsize)
                plt.axis("off")
                plt.imshow(img, zorder=1)

                if column_to_plot:
                    print(
                        "[WARNING] Values are only plotted on patches. If you'd like to plot values on all patches of a parent image, use ``show_parent`` instead."
                    )

                if save_kml_dir:
                    if "coordinates" not in self.parents[image_id].keys():
                        print(
                            f"[WARNING] 'coordinates' could not be found in {image_id} so no KML file can be created/saved."  # noqa
                        )
                        continue
                    else:
                        os.makedirs(save_kml_dir, exist_ok=True)
                        kml_out_path = os.path.join(save_kml_dir, image_id)

                        plt.savefig(
                            kml_out_path,
                            bbox_inches="tight",
                            pad_inches=0,
                            dpi=kml_dpi_image,
                        )

                        self._create_kml(
                            kml_out_path=kml_out_path,
                            column_to_plot=column_to_plot,
                            coords=self.parents[image_id]["coordinates"],
                            counter=-1,
                        )

                plt.title(image_id)
                plt.show()
                figures.append(fig)

            return figures

        elif tree_level == "patch":
            # Collect parents information
            parent_images = {}
            for image_id in image_ids:
                parent_id = self.patches[image_id].get("parent_id", None)

                if parent_id is None:
                    print(f"[WARNING] {image_id} has no parent. Skipping.")
                    continue

                if parent_id not in parent_images.keys():
                    parent_images[parent_id] = {
                        "image_path": self.parents[parent_id]["image_path"],
                        "patches": [image_id],
                    }
                else:
                    parent_images[parent_id]["patches"].append(image_id)

            # plot each parent
            for parent_id in parent_images.keys():
                figsize = kwds.get("figsize", (10, 10))
                fig, ax = plt.subplots(figsize=figsize)
                ax.axis("off")

                # initialize values_array - will be filled with values of 'value'
                parent_height, parent_width, _ = self.parents[parent_id]["shape"]
                values_array = np.full((parent_height, parent_width), np.nan)

                for patch_id in parent_images[parent_id]["patches"]:
                    patch_dic = self.patches[patch_id]
                    pixel_bounds = patch_dic[
                        "pixel_bounds"
                    ]  # min_x, min_y, max_x, max_y

                    # Set the values for each patch
                    if column_to_plot:
                        patch_value = patch_dic.get(column_to_plot, None)

                        # assign values to values_array
                        values_array[
                            pixel_bounds[1] : pixel_bounds[3],
                            pixel_bounds[0] : pixel_bounds[2],
                        ] = patch_value

                    if patch_border:
                        patch_xy = (pixel_bounds[0], pixel_bounds[1])
                        patch_width = pixel_bounds[2] - pixel_bounds[0]  # max_x - min_x
                        patch_height = (
                            pixel_bounds[3] - pixel_bounds[1]
                        )  # max_y - min_y
                        rect = patches.Rectangle(
                            patch_xy,
                            patch_width,
                            patch_height,
                            fc="none",
                            ec=border_color,
                            lw=2,
                            zorder=20,
                        )
                        ax.add_patch(rect)

                if column_to_plot:
                    vmin = vmin if vmin else np.min(values_array)
                    vmax = vmax if vmax else np.max(values_array)

                    # set discrete colorbar
                    cmap = plt.get_cmap(cmap, discrete_cmap)

                    values_plot = ax.imshow(
                        values_array,
                        zorder=10,
                        cmap=cmap,
                        vmin=vmin,
                        vmax=vmax,
                        alpha=alpha,
                    )

                if plot_parent:
                    parent_path = parent_images[parent_id]["image_path"]
                    parent_image = Image.open(parent_path)

                    ax.imshow(parent_image)

                if save_kml_dir:
                    os.makedirs(save_kml_dir, exist_ok=True)
                    kml_out_path = os.path.join(save_kml_dir, parent_id)
                    plt.savefig(
                        f"{kml_out_path}",
                        bbox_inches="tight",
                        pad_inches=0,
                        dpi=kml_dpi_image,
                    )
                    self._create_kml(
                        kml_out_path=kml_out_path,
                        column_to_plot=column_to_plot,
                        coords=self.parents[image_id]["coordinates"],
                        counter=-1,
                    )

                fig.colorbar(values_plot, shrink=0.8)
                fig.suptitle(image_id)
                fig.show()
                figures.append(fig)

                if column_to_plot and plot_histogram:
                    self._hist_values_array(column_to_plot, values_array, **kwds)

            return fig

    def _create_kml(
        self,
        kml_out_path: str,
        column_to_plot: str,
        coords: Union[List, Tuple],
        counter: Optional[int] = -1,
    ) -> None:
        """Create a KML file.

        ..
            Private method.

        Parameters
        ----------
        path2kml : str
            Directory to save KML file.
        value : _type_
            Column to plot on underlying image.
        coords : list or tuple
            Coordinates of the bounding box.
        counter : int, optional
            Counter to be used for HREF, by default `-1`.
        """

        try:
            import simplekml
        except ImportError:
            raise ImportError("[ERROR] simplekml is needed to create KML outputs.")

        (lon_min, lat_min, lon_max, lat_max) = coords  # (xmin, ymin, xmax, ymax)

        # -----> create KML
        kml = simplekml.Kml()
        ground = kml.newgroundoverlay(name=str(counter))
        if counter == -1:
            ground.icon.href = f"./{column_to_plot}"
        else:
            ground.icon.href = f"./{column_to_plot}_{counter}"

        ground.latlonbox.north = lat_max
        ground.latlonbox.south = lat_min
        ground.latlonbox.east = lon_max
        ground.latlonbox.west = lon_min
        # ground.latlonbox.rotation = -14

        kml.save(f"{kml_out_path}.kml")

    def _hist_values_array(
        self,
        column_to_plot,
        values_array,
        **kwds,
    ):
        histogram_range = kwds.get("histogram_range", [0, 1, 0.01])
        plt.figure(figsize=(7, 5))
        plt.hist(
            values_array.flatten(),
            color="k",
            bins=np.arange(
                histogram_range[0] - histogram_range[2] / 2.0,
                histogram_range[1] + histogram_range[2],
                histogram_range[2],
            ),
        )

        plt.xlabel(column_to_plot, size=20)
        plt.ylabel("Freq.", size=20)
        plt.xticks(size=18)
        plt.yticks(size=18)
        plt.grid()
        plt.show()

    def load_patches(
        self,
        patch_paths: str,
        patch_file_ext: Optional[Union[str, bool]] = False,
        parent_paths: Optional[Union[str, bool]] = False,
        parent_file_ext: Optional[Union[str, bool]] = False,
        add_geo_info: Optional[bool] = False,
        clear_images: Optional[bool] = False,
    ) -> None:
        """
        Loads patch images from the given paths and adds them to the ``images``
        dictionary in the ``MapImages`` instance.

        Parameters
        ----------
        patch_paths : str
            The file path of the patches to be loaded.

            *Note: The ``patch_paths`` parameter accepts wildcards.*
        patch_file_ext : str or bool, optional
            The file extension of the patches to be loaded, ignored if file extensions are specified in ``patch_paths`` (e.g. with ``"./path/to/dir/*png"``)
            By default ``False``.
        parent_paths : str or bool, optional
            The file path of the parent images to be loaded. If set to
            ``False``, no parents are loaded. Default is ``False``.

            *Note: The ``parent_paths`` parameter accepts wildcards.*
        parent_file_ext : str or bool, optional
            The file extension of the parent images, ignored if file extensions are specified in ``parent_paths`` (e.g. with ``"./path/to/dir/*png"``)
            By default ``False``.
        add_geo_info : bool, optional
            If ``True``, adds geographic information to the parent image.
            Default is ``False``.
        clear_images : bool, optional
            If ``True``, clears the images from the ``images`` dictionary
            before loading. Default is ``False``.

        Returns
        -------
        None
        """
        files = self._resolve_file_path(patch_paths, patch_file_ext)

        if clear_images:
            self.images = {"parent": {}, "patch": {}}
            self.parents = {} #are these needed?
            self.patches = {} #are these needed?

        for file in files:
            if not os.path.isfile(file):
                print(f"[WARNING] File does not exist: {file}")
                continue

            # patch ID is set to the basename
            patch_id = os.path.basename(file)

            # Parent ID and border can be detected using patch_id
            try:
                parent_id = self.detect_parent_id_from_path(patch_id)
                pixel_bounds = self.detect_pixel_bounds_from_path(patch_id)
            except:
                parent_id = None
                pixel_bounds = None

            # Add patch
            if not self.patches.get(patch_id, False):
                self.patches[patch_id] = {}
            self.patches[patch_id]["parent_id"] = parent_id
            self.patches[patch_id]["image_path"] = file
            self.patches[patch_id]["pixel_bounds"] = pixel_bounds

        if parent_paths:
            # Add parents
            self.load_parents(
                parent_paths=parent_paths,
                parent_file_ext=parent_file_ext,
                overwrite=False,
                add_geo_info=add_geo_info,
            )
            # Add patches to the parent
            ## ---  fix instances of add patch to parent please --- please RW
            ## self._add_patch_to_parent()

    @staticmethod
    def detect_parent_id_from_path(
        image_id: Union[int, str], parent_delimiter: Optional[str] = "#"
    ) -> str:
        """
        Detect parent IDs from ``image_id``.

        Parameters
        ----------
        image_id : int or str
            ID of patch.
        parent_delimiter : str, optional
            Delimiter used to separate parent ID when naming patch, by
            default ``"#"``.

        Returns
        -------
        str
            Parent ID.
        """
        return image_id.split(parent_delimiter)[1]

    @staticmethod
    def detect_pixel_bounds_from_path(
        image_id: Union[int, str],
        # border_delimiter="-" # <-- not in use in this method
    ) -> Tuple[int, int, int, int]:
        """
        Detects borders from the path assuming patch is named using the
        following format: ``...-min_x-min_y-max_x-max_y-...``

        Parameters
        ----------
        image_id : int or str
            ID of image

        ..
            border_delimiter : str, optional
                Delimiter used to separate border values when naming patch
                image, by default ``"-"``.

        Returns
        -------
        tuple of min_x, min_y, max_x, max_y
            Border (min_x, min_y, max_x, max_y) of image
        """

        split_path = image_id.split("-")
        return (
            int(split_path[1]),
            int(split_path[2]),
            int(split_path[3]),
            int(split_path[4]),
        )

    def load_parents(
        self,
        parent_paths: Optional[Union[str, bool]] = False,
        parent_ids: Optional[Union[List[str], str, bool]] = False,
        parent_file_ext: Optional[Union[str, bool]] = False,
        overwrite: Optional[bool] = False,
        add_geo_info: Optional[bool] = False,
    ) -> None:
        """
        Load parent images from file paths (``parent_paths``).

        If ``parent_paths`` is not given, only ``parent_ids``, no image path
        will be added to the images.

        Parameters
        ----------
        parent_paths : str or bool, optional
            Path to parent images, by default ``False``.
        parent_ids : list, str or bool, optional
            ID(s) of parent images. Ignored if ``parent_paths`` are specified.
            By default ``False``.
        parent_file_ext : str or bool, optional
            The file extension of the parent images, ignored if file extensions are specified in ``parent_paths`` (e.g. with ``"./path/to/dir/*png"``)
            By default ``False``.
        overwrite : bool, optional
            If ``True``, current parents will be overwritten, by default
            ``False``.
        add_geo_info : bool, optional
            If ``True``, geographical info will be added to parents, by
            default ``False``.

        Returns
        -------
        None
        """
        
        if parent_paths:
            files = self._resolve_file_path(parent_paths, parent_file_ext)

            if overwrite:
                self.parents = {}

            for file in files:
                if not os.path.isfile(file):
                    print(f"[WARNING] File does not exist: {file}")
                    continue

                parent_id = os.path.basename(file)
                
                if not self.parents.get(parent_id, False):
                    self.parents[parent_id] = {}
                self.parents[parent_id]["parent_id"] = None 
                self.parents[parent_id]["image_path"] = os.path.abspath(file) if os.path.isfile(file) else None
                if add_geo_info:
                    self.add_geo_info()

        elif parent_ids:
            if not isinstance(parent_ids, list):
                parent_ids = [parent_ids]
            
            for parent_id in parent_ids:
                if not self.parents.get(parent_id, False):
                    self.parents[parent_id] = {}
                self.parents[parent_id]["parent_id"] = None
                self.parents[parent_id]["image_path"] = None
        
        else:
            raise ValueError("[ERROR] Please pass one of ``parent_paths`` or ``parent_ids``.")

    def load_df(
        self,
        parent_df: Optional[pd.DataFrame] = None,
        patch_df: Optional[pd.DataFrame] = None,
        clear_images: Optional[bool] = True,
    ) -> None:
        """
        Create ``MapImages`` instance by loading data from pandas DataFrame(s).

        Parameters
        ----------
        parent_df : pandas.DataFrame, optional
            DataFrame containing parents or path to parents, by default
            ``None``.
        patch_df : pandas.DataFrame, optional
            DataFrame containing patches, by default ``None``.
        clear_images : bool, optional
            If ``True``, clear images before reading the dataframes, by
            default ``True``.

        Returns
        -------
        None
        """

        if clear_images:
            self.images = {"parent": {}, "patch": {}}

        if isinstance(parent_df, pd.DataFrame):
            self.parents.update(parent_df.to_dict(orient="index"))

        if isinstance(patch_df, pd.DataFrame):
            self.patches.update(patch_df.to_dict(orient="index"))

        for patch_id in self.list_patches():
            self._add_patch_to_parent(patch_id)

    def load_csv(
        self,
        parent_path: Optional[str] = None,
        patch_path: Optional[str] = None,
        clear_images: Optional[bool] = False,
        index_col_patch: Optional[int] = 0,
        index_col_parent: Optional[int] = 0,
    ) -> None:
        """
        Load CSV files containing information about parent and patches,
        and update the ``images`` attribute of the ``MapImages`` instance with
        the loaded data.

        Parameters
        ----------
        parent_path : str, optional
            Path to the CSV file containing parent image information.
        patch_path : str, optional
            Path to the CSV file containing patch information.
        clear_images : bool, optional
            If True, clear all previously loaded image information before
            loading new information. Default is ``False``.
        index_col_patch : int, optional
            Column to set as index for the patch DataFrame, by default ``0``.
        index_col_parent : int, optional
            Column to set as index for the parent DataFrame, by default ``0``.

        Returns
        -------
        None
        """
        if clear_images:
            self.images = {"parent": {}, "patch": {}}

        if not isinstance(parent_path, str):
            raise ValueError("[ERROR] Please pass ``parent_path`` as string.")
        if not isinstance(patch_path, str):
            raise ValueError("[ERROR] Please pass ``patch_path`` as string.")

        if os.path.isfile(parent_path):
            parent_df = pd.read_csv(parent_path, index_col=index_col_parent)
        else:
            raise ValueError(f"[ERROR] {parent_path} cannot be found.")
                    
        if os.path.isfile(patch_path):
            patch_df = pd.read_csv(patch_path, index_col=index_col_patch)
        else:
            raise ValueError(f"[ERROR] {patch_path} cannot be found.")

        self.load_df(parent_df=parent_df, patch_df=patch_df, clear_images=clear_images)


    def add_geo_info(
        self,
        proj2convert: Optional[str] = "EPSG:4326",
        verbose: Optional[bool] = True,
    ) -> None:
        """
        Add coordinates (reprojected to EPSG:4326) to all parents images using image metadata.

        Parameters
        ----------
        proj2convert : str, optional
            Projection to convert coordinates into, by default ``"EPSG:4326"``.
        verbose : bool, optional
            Whether to print verbose output, by default ``True``

        Returns
        -------
        None

        Notes
        -----
        For each image in the parents dictionary, this method calls ``_add_geo_info_id`` and coordinates (if present) to the image in the ``parent`` dictionary.
        """
        image_ids = list(self.parents.keys())

        for image_id in image_ids:
            self._add_geo_info_id(image_id, proj2convert)

    def _add_geo_info_id(
        self,
        image_id: str,
        proj2convert: Optional[str] = "EPSG:4326",
        verbose: Optional[bool] = True,
    ) -> None:
        """
        Add coordinates (reprojected to EPSG:4326) to an image.

        Parameters
        ----------
        image_id : str
            The ID of the image to add geographic information to
        proj2convert : str, optional
            Projection to convert coordinates into, by default ``"EPSG:4326"``.
        verbose : bool, optional
            Whether to print verbose output, by default ``True``

        Returns
        -------
        None

        Notes
        ------
        This method reads the image files specified in the ``image_path`` key
        of each dictionary in the ``parent`` dictionary.

        It then checks if the image has geographic coordinates in its metadata,
        if not it prints a warning message and skips to the next image.

        If coordinates are present, this method converts them to the specified
        projection ``proj2convert``.

        These are then added to the dictionary in the ``parent`` dictionary corresponding to each image.
        """

        image_path = self.parents[image_id]["image_path"]

        # Read the image using rasterio
        tiff_src = rasterio.open(image_path)

        # Check whether coordinates are present
        if isinstance(tiff_src.crs, type(None)):
            self._print_if_verbose(
                f"No coordinates found in {image_id}. Try add_metadata instead.",
                verbose,
            )  # noqa
            return

        else:
            # Get coordinates as string
            tiff_proj = tiff_src.crs.to_string()
            # Coordinate transformation: proj1 ---> proj2
            # tiff is "lat, lon" instead of "x, y"
            transformer = Transformer.from_crs(tiff_proj, proj2convert)
            ymin, xmin = transformer.transform(
                tiff_src.bounds.left, tiff_src.bounds.bottom
            )
            ymax, xmax = transformer.transform(
                tiff_src.bounds.right, tiff_src.bounds.top
            )
            # New projected coordinates
            coords = (xmin, ymin, xmax, ymax)
            self.parents[image_id]["coordinates"] = coords

    @staticmethod
    def _print_if_verbose(msg: str, verbose: bool) -> None:
        """
        Print message if verbose is True.
        """
        if verbose:
            print(msg)

    def _get_tree_level(self, image_id: str) -> str:
        """Identify tree level of an image from image_id.

        Parameters
        ----------
        image_id : str
            The ID of the image to identify tree level for.

        Returns
        -------
        str
            The tree level of the image.
        """
        tree_level = "parent" if bool(self.parents.get(image_id)) else "patch"
        return tree_level

    '''
    def readPatches(self,
                  patch_paths,
                  parent_paths,
                  metadata=None,
                  metadata_fmt="dataframe",
                  metadata_cols2add=[],
                  metadata_index_column="image_id",
                  clear_images=False):
        """read patches from files (patch_paths) and add parents if
           parent_paths is provided
            Arguments:
            patch_paths {str, wildcard accepted} -- path to patches
            parent_paths {False or str, wildcard accepted} -- path to parents
            Keyword Arguments:
            clear_images {bool} -- clear images variable before reading
                    patches (default: {False})
        """
        patch_paths = glob(os.path.abspath(patch_paths))

        if clear_images:
            self.images = {}
            self.parents = {}
            self.patches = {}
            # XXX check
        if not isinstance(metadata, type(None)):
            include_metadata = True
            if metadata_fmt in ["dataframe"]:
                metadata_df = metadata
            elif metadata_fmt.lower() in ["csv"]:
                try:
                    metadata_df = pd.read_csv(metadata)
                except:
                    print(f"[WARNING] could not find metadata file: {metadata}")  # noqa
            else:
                print(f"format cannot be recognized: {metadata_fmt}")
                include_metadata = False
            if include_metadata:
                metadata_df['rd_index_id'] = metadata_df[metadata_index_column].apply(lambda x: os.path.basename(x))
        else:
            include_metadata = False
            for tpath in patch_paths:
            tpath = os.path.abspath(tpath)
            if not os.path.isfile(tpath):
                raise ValueError(f"patch_paths should point to actual files. Current patch_paths: {patch_paths}")
            # patch ID is set to the basename
            patch_id = os.path.basename(tpath)
            # XXXX
            if include_metadata and (not patch_id in list(metadata['rd_index_id'])):
                continue
            # Parent ID and border can be detected using patch_id
            parent_id = self.detect_parent_id_from_path(patch_id)
            min_x, min_y, max_x, max_y = self.detect_border_from_path(patch_id)

            # Add patch
            if not self.patches.get(patch_id, False):
                self.patches[patch_id] = {}
            self.patches[patch_id]["parent_id"] = parent_id
            self.patches[patch_id]["image_path"] = tpath
            self.patches[patch_id]["min_x"] = min_x
            self.patches[patch_id]["min_y"] = min_y
            self.patches[patch_id]["max_x"] = max_x
            self.patches[patch_id]["max_y"] = max_y

        # XXX check
        if include_metadata:
            # metadata_cols = set(metadata_df.columns) - set(['rd_index_id'])
            for one_row in metadata_df.iterrows():
                for one_col in list(metadata_cols2add):
                    self.patches[one_row[1]['rd_index_id']][one_col] = one_row[1][one_col]

        if parent_paths:
            # Add parents
            self.readParents(parent_paths=parent_paths)
            # Add patches to the parent
            self._add_patch_to_parent()

    def process(self, tree_level="parent", update_paths=True,
                save_preproc_dir="./test_preproc"):
        """Process images using process.py module

        Args:
            tree_level (str, optional): "parent" or "patch" paths will be used. Defaults to "parent".
            update_paths (bool, optional): XXX. Defaults to True.
            save_preproc_dir (str, optional): Path to store preprocessed images. Defaults to "./test_preproc".
        """
            from mapreader import process
        # Collect paths and store them self.process_paths
        self.getProcessPaths(tree_level=tree_level)

        saved_paths = process.preprocess_all(self.process_paths,
                                             save_preproc_dir=save_preproc_dir)
        if update_paths:
            self.readParents(saved_paths, update=True)

    def getProcessPaths(self, tree_level="parent"):
        """Create a list of paths to be processed

        Args:
            tree_level (str, optional): "parent" or "patch" paths will be used. Defaults to "parent".
        """
        process_paths = []
        for one_img in self.images[tree_level].keys():
            process_paths.append(self.images[tree_level][one_img]["image_path"])
        self.process_paths = process_paths
        
    def prepare4inference(self, fmt="dataframe"):
        """Convert images to the specified format (fmt)
            Keyword Arguments:
            fmt {str} -- convert images variable to this format (default: {"dataframe"})
        """
        if fmt in ["pandas", "dataframe"]:
            patches = pd.DataFrame.from_dict(self.patches, orient="index")
            patches.reset_index(inplace=True)
            if len(patches) > 0:
                patches.rename(columns={"image_path": "image_id"}, inplace=True)
                patches.drop(columns=["index", "parent_id"], inplace=True)
                patches["label"] = -1

            parents = pd.DataFrame.from_dict(self.parents, orient="index")
            parents.reset_index(inplace=True)
            if len(parents) > 0:
                parents.rename(columns={"image_path": "image_id"}, inplace=True)
                parents.drop(columns=["index", "parent_id"], inplace=True)
                parents["label"] = -1

            return parents, patches
        else:
            raise ValueError(f"Format {fmt} is not supported!")
    '''<|MERGE_RESOLUTION|>--- conflicted
+++ resolved
@@ -269,13 +269,8 @@
             Only used if a csv file path is provided as
             the ``metadata`` parameter.
         columns : list, optional
-<<<<<<< HEAD
             List of columns indices or names to add to mapImages.
             If ``None`` is passed, all columns will be used.
-=======
-            List of columns indices or names to add to mapImages. 
-            If ``None`` is passed, all columns will be used. 
->>>>>>> 8e507428
             By default ``None``.
         tree_level : str, optional
             Determines which images dictionary (``"parent"`` or ``"patch"``)
@@ -283,11 +278,7 @@
         ignore_mismatch : bool, optional
             Whether to error if metadata with mismatching information is passed. 
             By default ``False``.
-<<<<<<< HEAD
-
-=======
         
->>>>>>> 8e507428
         Raises
         ------
         ValueError
@@ -298,37 +289,17 @@
         Returns
         -------
         None
-<<<<<<< HEAD
 
         Notes
         ------
         Your metadata file must contain an column which contains the Image IDs (filenames) of your images.
         This should have a column name of either ``name`` or ``image_id``.
         """
-=======
->>>>>>> 8e507428
-
-        Notes
-        ------
-        Your metadata file must contain an column which contains the Image IDs (filenames) of your images.
-        This should have a column name of either ``name`` or ``image_id``.
-        """
-        
+
         if isinstance(metadata, pd.DataFrame):
             if columns:
                 metadata_df=metadata[columns].copy()
             else:
-<<<<<<< HEAD
-                metadata_df = metadata.copy()
-                columns = list(metadata_df.columns)
-
-        else:  # if not df
-            if not metadata.endswith(".csv") and os.path.isfile(
-                f"{metadata}.csv"
-            ):  # needed?
-                metadata = f"{metadata}.csv"
-
-=======
                 metadata_df=metadata.copy()
                 columns=list(metadata_df.columns)
         
@@ -336,18 +307,16 @@
             if not metadata.endswith('.csv') and os.path.isfile(f"{metadata}.csv"):
                 metadata=f"{metadata}.csv"
             
->>>>>>> 8e507428
             if os.path.isfile(metadata):
                 if columns:
                     metadata_df = pd.read_csv(
                         metadata, usecols=columns, delimiter=delimiter
-<<<<<<< HEAD
-                    )
+                        )
                 else:
                     metadata_df = pd.read_csv(
                         metadata, index_col=index_col, delimiter=delimiter
-                    )
-                    columns = list(metadata_df.columns)
+                        )
+                    columns=list(metadata_df.columns)
 
             else:
                 raise ValueError(
@@ -366,38 +335,12 @@
                 print(
                     "[WARNING] Both 'name' and 'image_id' columns exist! Using 'name' as index"  # noqa
                 )
-=======
-                        )
-                else:
-                    metadata_df = pd.read_csv(
-                        metadata, index_col=index_col, delimiter=delimiter
-                        )
-                    columns=list(metadata_df.columns)
-
-            else:
-                raise ValueError(
-                    "[ERROR] ``metadata`` should either be the path to a csv file or a pandas DataFrame."  # noqa
-                    )
-
-        #identify image_id column
-        #what to do if "name" or "image_id" are index col?
-        if index_col in ["name", "image_id"]:
-            metadata_df[index_col]=metadata_df.index
-            columns=list(metadata_df.columns)
-        
-        if "name" in columns:
-            image_id_col = "name"
-            if "image_id" in columns:
-                print("[WARNING] Both 'name' and 'image_id' columns exist! Using 'name' as index"  # noqa
-                    )
->>>>>>> 8e507428
         elif "image_id" in columns:
             image_id_col = "image_id"
         else:
             raise ValueError(
                 "[ERROR] 'name' or 'image_id' should be one of the columns."
             )
-<<<<<<< HEAD
 
         if any(metadata_df.duplicated(subset=image_id_col)):
             print(
@@ -413,19 +356,6 @@
             self.images[tree_level].keys()
         )
 
-=======
-        
-        if any(metadata_df.duplicated(subset=image_id_col)):
-            print(
-                "[WARNING] Duplicates found in metadata. Keeping only first instance of each duplicated value"
-                )
-            metadata_df.drop_duplicates(subset=image_id_col, inplace=True, keep="First")
-
-        #look for non-intersecting values
-        missing_metadata=set(self.images[tree_level].keys())-set(metadata_df[image_id_col])
-        extra_metadata=set(metadata_df[image_id_col])-set(self.images[tree_level].keys())
-
->>>>>>> 8e507428
         if not ignore_mismatch:
             if len(missing_metadata)!=0 and len(extra_metadata)!=0:
                 raise ValueError(f"[ERROR] Metadata is missing information for: {[*missing_metadata]}. \n\
@@ -444,21 +374,12 @@
             if key in missing_metadata:
                 continue
             else:
-<<<<<<< HEAD
                 data_series = metadata_df[metadata_df["name"] == key].squeeze()
                 for column, item in data_series.items():
                     try:
                         self.images[tree_level][key][column] = eval(item)
                     except:
-                        self.images[tree_level][key][column] = item
-=======
-                data_series=metadata_df[metadata_df["name"]==key].squeeze()
-                for column, item in data_series.items():
-                    try:
-                        self.images[tree_level][key][column]=eval(item)
-                    except:
                         self.images[tree_level][key][column]=item
->>>>>>> 8e507428
 
     def show_sample(
         self,
