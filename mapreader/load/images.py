from __future__ import annotations

try:
    from geopy.distance import geodesic, great_circle
except ImportError:
    pass

import os
import pathlib
import random
import re
import warnings
from ast import literal_eval
from glob import glob
from typing import Literal

import matplotlib.patches as patches
import matplotlib.pyplot as plt
import numpy as np
import pandas as pd
import PIL
import rasterio
from PIL import Image, ImageOps, ImageStat
from pyproj import Transformer
from rasterio.plot import reshape_as_raster
<<<<<<< HEAD
from shapely.geometry import box
from tqdm.auto import tqdm
=======
from shapely import wkt
from shapely.geometry import Polygon, box
from tqdm.autonotebook import tqdm
>>>>>>> 3db8e6fb

from mapreader.download.data_structures import GridBoundingBox, GridIndex
from mapreader.download.downloader_utils import get_polygon_from_grid_bb
from mapreader.utils.load_frames import (
    get_geodataframe,
    load_from_csv,
    load_from_excel,
    load_from_geojson,
)

os.environ[
    "USE_PYGEOS"
] = "0"  # see here https://github.com/geopandas/geopandas/issues/2691
import geopandas as gpd  # noqa: E402

# Ignore warnings
warnings.filterwarnings("ignore")


class MapImages:
    """
    Class to manage a collection of image paths and construct image objects.

    Parameters
    ----------
    path_images : str or None, optional
        Path to the directory containing images (accepts wildcards).
        By default, ``None`` (no images will be loaded).
    file_ext : str or None, optional
        The file extension of the image files to be loaded, ignored if file types are specified in ``path_images`` (e.g. with ``"./path/to/dir/*png"``).
        By default ``None``.
    tree_level : str, optional
        Level of the image hierarchy to construct. The value can be
        ``"parent"`` (default) and ``"patch"``.
    parent_path : str or None, optional
        Path to parent images (if applicable), by default ``None``.
    **kwargs : dict, optional
        Keyword arguments to pass to the
        :meth:`~.load.images.MapImages._images_constructor` method.

    Attributes
    ----------
    path_images : list
        List of paths to the image files.
    images : dict
        A dictionary containing the constructed image data. It has two levels
        of hierarchy, ``"parent"`` and ``"patch"``, depending on the value of
        the ``tree_level`` parameter.
    """

    def __init__(
        self,
        path_images: str | None = None,
        file_ext: str | None = None,
        tree_level: str = "parent",
        parent_path: str | None = None,
        **kwargs: dict,
    ):
        """Initializes the MapImages class."""

        if path_images:
            self.path_images = self._resolve_file_path(path_images, file_ext)

        else:
            self.path_images = []

        # Create images variable (MAIN object variable)
        # New methods (e.g., reading/loading) should construct images this way
        self.images = {"parent": {}, "patch": {}}
        self.parents = self.images["parent"]
        self.patches = self.images["patch"]
        self.georeferenced = False

        for image_path in tqdm(self.path_images):
            self._images_constructor(
                image_path=image_path,
                parent_path=parent_path,
                tree_level=tree_level,
                **kwargs,
            )

        self.check_georeferencing()

    def check_georeferencing(self):
        if all(
            "coordinates" in self.parents[parent_id].keys()
            for parent_id in self.list_parents()
        ):
            self.georeferenced = True
            self.add_parent_polygons()
            self.add_patch_coords()
            self.add_patch_polygons()
        else:
            self.georeferenced = False

    @staticmethod
    def _resolve_file_path(file_path: str, file_ext: str | None = None):
        """Resolves file path to list of files.

        Parameters
        ----------
        file_path : str
            Path to the file(s) or directory containing files. Can contain wildcards.
        file_ext : str or None, optional
            The file extension of the images to be loaded, by default ``None``. Ignored if file types are specified in ``file_path`` (e.g. with ``"./path/to/dir/*png"``).

        Returns
        -------
        list
            List of file paths as strings.

        Notes
        -----
        Valid inputs for file path are:

        - Path to a directory containing images (e.g. ``"./path/to/dir"``).
        - Path to a specific image file (e.g. ``"./path/to/image.png"``).
        - Path to multiple image files (e.g. ``"./path/to/dir/*png"``).

        If a directory is provided, the method will search for files with the specified extension (if provided) in the directory. Else it will search for all files in the directory.
        """
        if pathlib.Path(file_path).is_dir():
            if file_ext:
                files = [*pathlib.Path(file_path).glob(f"*.{file_ext}")]
            else:
                files = [*pathlib.Path(file_path).glob("*.*")]
            files = [str(file) for file in files]  # convert to string

        else:
            files = glob(
                file_path
            )  # if not a directory, assume it's a file path or contains wildcards

        if len(files) == 0:
            raise ValueError("[ERROR] No files found!")

        valid_file_exts = r"png$|jpg$|jpeg$|tif$|tiff$"
        if any(re.search(valid_file_exts, file) is None for file in files):
            raise ValueError(
                "[ERROR] Non-image file types detected - please specify a file extension. Supported file types include: png, jpg, jpeg, tif, tiff."
            )

        return files

    def __len__(self) -> int:
        return int(len(self.parents) + len(self.patches))

    def __str__(self) -> Literal[""]:
        print(f"#images: {self.__len__()}")

        print(f"\n#parents: {len(self.parents)}")
        for i, img in enumerate(self.parents):
            try:
                print(os.path.relpath(img))
            except ValueError:  # if no rel path (e.g. mounted on different drives)
                print(os.path.abspath(img))
            if i >= 10:
                print("...")
                break

        print(f"\n#patches: {len(self.patches)}")
        for i, img in enumerate(self.patches):
            try:
                print(os.path.relpath(img))
            except ValueError:  # if no rel path (e.g. mounted on different drives)
                print(os.path.abspath(img))
            if i >= 10:
                print("...")
                break
        return ""

    def _images_constructor(
        self,
        image_path: str,
        parent_path: str | None = None,
        tree_level: str | None = "parent",
        **kwargs: dict,
    ) -> None:
        """
        Constructs image data from the given image path and parent path and
        adds it to the :class:`~.load.images.MapImages` instance's ``images``
        attribute.

        Parameters
        ----------
        image_path : str
            Path to the image file.
        parent_path : str, optional
            Path to the parent image (if applicable), by default ``None``.
        tree_level : str, optional
            Level of the image hierarchy to construct, either ``"parent"``
            (default) or ``"parent"``.
        **kwargs : dict, optional
            Additional keyword arguments to be included in the constructed
            image data.

        Returns
        -------
        None

        Raises
        ------
        ValueError
            If ``tree_level`` is not set to ``"parent"`` or ``"patch"``.

        Notes
        -----
        This method assumes that the ``images`` attribute has been initialized
        on the :class:`~.load.images.MapImages` instance as a dictionary with
        two levels of hierarchy, ``"parent"`` and ``"patch"``. The image data
        is added to the corresponding level based on the value of
        ``tree_level``.
        """

        if tree_level not in ["parent", "patch"]:
            raise ValueError(
                f"[ERROR] tree_level can only be set to parent or patch, not: {tree_level}"  # noqa
            )

        if tree_level == "parent":
            if parent_path:
                print(
                    "[WARNING] Ignoring `parent_path` as `tree_level`  is set to 'parent'."
                )
                parent_path = None
            parent_id = None

        abs_image_path, image_id, _ = self._convert_image_path(image_path)

        self._check_image_mode(image_path)

        # if parent_path is defined get absolute parent path and parent id (tree_level = "patch" is implied)
        if parent_path:
            abs_parent_path, parent_id, _ = self._convert_image_path(parent_path)

        # add image, coords (if present), shape and other kwargs to dictionary
        self.images[tree_level][image_id] = {
            "parent_id": parent_id,
            "image_path": abs_image_path,
        }
        if tree_level == "parent":
            try:
                self._add_geo_info_id(image_id, verbose=False)
            except:
                pass

        self._add_shape_id(image_id)
        for k, v in kwargs.items():
            self.images[tree_level][image_id][k] = v

        if parent_id:  # tree_level = 'patch' is implied
            if parent_id not in self.parents.keys():
                self.parents[parent_id] = {
                    "parent_id": None,
                    "image_path": abs_parent_path,
                    "patches": [],
                }

            # add patch to parent
            self._add_patch_to_parent(image_id)

    @staticmethod
    def _check_image_mode(image_path):
        try:
            img = Image.open(image_path)
        except PIL.UnidentifiedImageError:
            raise PIL.UnidentifiedImageError(
                f"[ERROR] {image_path} is not an image file.\n\n\
See https://pillow.readthedocs.io/en/stable/reference/Image.html#PIL.Image.open for more information."
            )

        if img.mode not in ["1", "L", "LA", "I", "P", "RGB", "RGBA"]:
            raise NotImplementedError(
                f"[ERROR] Image mode '{img.mode}' not currently accepted.\n\n\
Please save your image(s) as one the following image modes: 1, L, LA, I, P, RGB or RGBA.\n\
See https://pillow.readthedocs.io/en/stable/handbook/concepts.html#modes for more information."
            )

    @staticmethod
    def _convert_image_path(inp_path: str) -> tuple[str, str, str]:
        """
        Convert an image path into an absolute path and find basename and
        directory name.

        Parameters
        ----------
        inp_path : str
            Input path to split.

        Returns
        -------
        tuple
            A tuple containing the absolute path, basename and directory name.
        """
        abs_path = os.path.abspath(inp_path)
        path_basename = os.path.basename(abs_path)
        path_dirname = os.path.dirname(abs_path)
        return abs_path, path_basename, path_dirname

    def add_metadata(
        self,
        metadata: str | pathlib.Path | pd.DataFrame | gpd.GeoDataFrame,
        index_col: int | str | None = 0,
        delimiter: str | None = ",",
        usecols: list[str] | None = None,
        tree_level: str | None = "parent",
        ignore_mismatch: bool | None = False,
    ) -> None:
        """
        Add metadata information to the ``images`` dictionary property.

        Parameters
        ----------
        metadata : str or pathlib.Path or pandas.DataFrame or geopandas.GeoDataFrame
            Path to a CSV/TSV/etc, Excel or JSON/GeoJSON file or a pandas DataFrame or geopandas GeoDataFrame.
        index_col : int or str, optional
            Column to use as the index when reading the file and converting into a panda.DataFrame.
            Accepts column indices or column names.
            By default ``0`` (first column).

            Only used if a CSV/TSV file path is provided as the ``metadata`` parameter.
            Ignored if ``usecols`` parameter is passed.
        delimiter : str, optional
            Delimiter used in the ``csv`` file, by default ``","``.

            Only used if a ``csv`` file path is provided as
            the ``metadata`` parameter.
        usecols : list, optional
            List of columns indices or names to add to MapImages.
            If ``None`` is passed, all columns will be used.
            By default ``None``.
        tree_level : str, optional
            Determines which images dictionary (``"parent"`` or ``"patch"``)
            to add the metadata to, by default ``"parent"``.
        ignore_mismatch : bool, optional
            Whether to error if metadata with mismatching information is passed.
            By default ``False``.

        Raises
        ------
        ValueError
            If metadata is not a valid file path, pandas DataFrame or geopandas GeoDataFrame.

            If 'name' or 'image_id' is not one of the columns in the metadata.

        Returns
        -------
        None

        Notes
        ------
        Your metadata file must contain an column which contains the image IDs
        (filenames) of your images. This should have a column name of either
        ``name`` or ``image_id``.

        Existing information in your :class:`~.load.images.MapImages` object
        will be overwritten if there are overlapping column headings in your
        metadata file/dataframe.
        """

        if isinstance(metadata, pd.DataFrame):
            if usecols:
                metadata_df = metadata[usecols].copy(deep=True)
            else:
                metadata_df = metadata.copy(deep=True)

        elif isinstance(metadata, (str, pathlib.Path)):
            if re.search(r"\.xls.*$", str(metadata)):  # xls or xlsx
                if usecols:
                    metadata_df = load_from_excel(
                        metadata,
                        usecols=usecols,
                    )
                else:
                    metadata_df = load_from_excel(
                        metadata,
                        index_col=index_col,
                    )

            elif re.search(r"\..?sv$", str(metadata)):  # csv, tsv, etc
                print("[INFO] Loading metadata from CSV/TSV/etc file.")
                if usecols:
                    metadata_df = load_from_csv(
                        metadata, usecols=usecols, delimiter=delimiter
                    )
                else:
                    metadata_df = load_from_csv(
                        metadata, index_col=index_col, delimiter=delimiter
                    )

            elif re.search(r"\..*?json$", str(metadata)):  # json or geojson
                print("[INFO] Loading metadata from JSON/GeoJSON file.")
                metadata_df = load_from_geojson(metadata)

            else:
                raise ValueError(
                    "[ERROR] Metadata should be a CSV/TSV/etc, Excel or JSON/GeoJSON file."
                )

        else:  # if not a string, pathlib.Path, pd.DataFrame or gpd.GeoDataFrame
            raise ValueError(
                "[ERROR] ``metadata`` should either be the path to a ``csv`` (or similar), ``xls`` or ``xlsx`` file or a pandas DataFrame or a geopandas GeoDataFrame."  # noqa
            )

        # if index_col is "name" or "image_id", add this as a column too
        if metadata_df.index.name in ["name", "image_id"]:
            metadata_df[metadata_df.index.name] = metadata_df.index

        columns = metadata_df.columns
        if "name" in columns:
            image_id_col = "name"
            if "image_id" in columns:
                print(
                    "[WARNING] Both 'name' and 'image_id' columns exist! Using 'name' as index"  # noqa
                )
        elif "image_id" in columns:
            image_id_col = "image_id"
        else:
            raise ValueError(
                "[ERROR] 'name' or 'image_id' should be one of the columns."
            )

        if "polygon" in metadata_df.columns:
            print("[INFO] Renaming 'polygon' column to 'geometry'")
            metadata_df = metadata_df.rename(columns={"polygon": "geometry"})

        if any(metadata_df.duplicated(subset=image_id_col)):
            print(
                "[WARNING] Duplicates found in metadata. Keeping only first instance of each duplicated value"
            )
            metadata_df.drop_duplicates(subset=image_id_col, inplace=True, keep="first")

        # look for non-intersecting values
        missing_metadata = set(self.images[tree_level].keys()) - set(
            metadata_df[image_id_col]
        )
        extra_metadata = set(metadata_df[image_id_col]) - set(
            self.images[tree_level].keys()
        )

        if not ignore_mismatch:
            if len(missing_metadata) != 0 and len(extra_metadata) != 0:
                raise ValueError(
                    f"""
                    [ERROR] Metadata is missing information for: {[*missing_metadata]}.
                    [ERROR] Metadata contains information about non-existent images: {[*extra_metadata]}
                    """
                )
            elif len(missing_metadata) != 0:
                raise ValueError(
                    f"[ERROR] Metadata is missing information for: {[*missing_metadata]}"
                )
            elif len(extra_metadata) != 0:
                raise ValueError(
                    f"[ERROR] Metadata contains information about non-existent images: {[*extra_metadata]}"
                )

        for key in self.images[tree_level].keys():
            if key in missing_metadata:
                continue
            else:
                data_series = metadata_df[metadata_df[image_id_col] == key].squeeze()
                for column, item in data_series.items():
                    try:
                        self.images[tree_level][key][column] = literal_eval(item)
                    except:
                        self.images[tree_level][key][column] = item

        if tree_level == "parent":
            self.check_georeferencing()

    def show_sample(
        self,
        num_samples: int,
        tree_level: str | None = "patch",
        random_seed: int | None = 65,
        **kwargs: dict,
    ) -> None:
        """
        Display a sample of images from a particular level in the image
        hierarchy.

        Parameters
        ----------
        num_samples : int
            The number of images to display.
        tree_level : str, optional
            The level of the hierarchy to display images from, which can be
            ``"patch"`` or ``"parent"``. By default "patch".
        random_seed : int, optional
            The random seed to use for reproducibility. Default is ``65``.
        **kwargs : dict, optional
            Additional keyword arguments to pass to
            ``matplotlib.pyplot.figure()``.

        Returns
        -------
        matplotlib.Figure
            The figure generated
        """
        # set random seed for reproducibility
        random.seed(random_seed)

        image_ids = list(self.images[tree_level].keys())
        num_samples = min(len(image_ids), num_samples)
        sample_image_ids = random.sample(image_ids, k=num_samples)

        figsize = kwargs.get("figsize", (15, num_samples * 2))
        plt.figure(figsize=figsize)

        for i, image_id in enumerate(sample_image_ids):
            plt.subplot(num_samples // 3 + 1, 3, i + 1)
            img = Image.open(self.images[tree_level][image_id]["image_path"])
            plt.title(image_id, size=8)

            # check if grayscale
            if len(img.getbands()) == 1:
                plt.imshow(img, cmap="gray", vmin=0, vmax=255)
            else:
                plt.imshow(img)
            plt.xticks([])
            plt.yticks([])

        plt.tight_layout()
        plt.show()

    def list_parents(self) -> list[str]:
        """Return list of all parents"""
        return list(self.parents.keys())

    def list_patches(self) -> list[str]:
        """Return list of all patches"""
        return list(self.patches.keys())

    def add_shape(self, tree_level: str | None = "parent") -> None:
        """
        Add a shape to each image in the specified level of the image
        hierarchy.

        Parameters
        ----------
        tree_level : str, optional
            The level of the hierarchy to add shapes to, either ``"parent"``
            (default) or ``"patch"``.

        Returns
        -------
        None

        Notes
        -----
        The method runs :meth:`~.load.images.MapImages._add_shape_id`
        for each image present at the ``tree_level`` provided.
        """
        print(f"[INFO] Add shape, tree level: {tree_level}")

        image_ids = list(self.images[tree_level].keys())
        for image_id in image_ids:
            self._add_shape_id(image_id=image_id)

    def add_coords_from_grid_bb(self, verbose: bool = False) -> None:
        print("[INFO] Adding coordinates, tree level: parent")

        parent_list = self.list_parents()

        for parent_id in parent_list:
            if "grid_bb" not in self.parents[parent_id].keys():
                raise ValueError(
                    f"[ERROR] No grid bounding box found for {parent_id}. Suggestion: run `add_metadata` or `add_geo_info`."
                )

            self._add_coords_from_grid_bb_id(image_id=parent_id, verbose=verbose)
            self.georeferenced = True
            self.add_patch_coords()

    def add_coord_increments(self, verbose: bool | None = False) -> None:
        """
        Adds coordinate increments to each image at the parent level.

        Parameters
        ----------
        verbose : bool, optional
            Whether to print verbose outputs, by default ``False``.

        Returns
        -------
        None

        Notes
        -----
        The method runs
        :meth:`~.load.images.MapImages._add_coord_increments_id`
        for each image present at the parent level, which calculates
        pixel-wise delta longitude (``dlon``) and delta latitude (``dlat``)
        for the image and adds the data to it.
        """
        print("[INFO] Add coord-increments, tree level: parent")

        parent_list = self.list_parents()

        for parent_id in parent_list:
            if "coordinates" not in self.parents[parent_id].keys():
                raise ValueError(
                    f"[ERROR] No coordinates found for {parent_id}. Suggestion: run `add_metadata` or `add_geo_info`."  # noqa
                )

            self._add_coord_increments_id(image_id=parent_id, verbose=verbose)

    def add_patch_coords(self, verbose: bool = False) -> None:
        """Add coordinates to all patches in patches dictionary.

        Parameters
        ----------
        verbose : bool, optional
            Whether to print verbose outputs.
            By default, ``False``
        """
        patch_list = self.list_patches()

        for patch_id in tqdm(patch_list):
            self._add_patch_coords_id(patch_id, verbose)

    def add_patch_polygons(self, verbose: bool = False) -> None:
        """Add polygon to all patches in patches dictionary.

        Parameters
        ----------
        verbose : bool, optional
            Whether to print verbose outputs.
            By default, ``False``
        """
        patch_list = self.list_patches()

        for patch_id in tqdm(patch_list):
            self._add_patch_polygons_id(patch_id, verbose)

    def add_center_coord(
        self, tree_level: str | None = "patch", verbose: bool | None = False
    ) -> None:
        """
        Adds center coordinates to each image at the specified tree level.

        Parameters
        ----------
        tree_level: str, optional
            The tree level where the center coordinates will be added. It can
            be either ``"parent"`` or ``"patch"`` (default).
        verbose: bool, optional
            Whether to print verbose outputs, by default ``False``.

        Returns
        -------
        None

        Notes
        -----
        The method runs
        :meth:`~.load.images.MapImages._add_center_coord_id`
        for each image present at the ``tree_level`` provided, which calculates
        central longitude and latitude (``center_lon`` and ``center_lat``) for
        the image and adds the data to it.
        """
        print(f"[INFO] Add center coordinates, tree level: {tree_level}")

        image_ids = list(self.images[tree_level].keys())

        for image_id in image_ids:
            if tree_level == "parent":
                if "coordinates" not in self.parents[image_id].keys():
                    raise ValueError(
                        f"[ERROR] 'coordinates' could not be found in {image_id}. Suggestion: run `add_metadata` or `add_geo_info`"  # noqa
                    )

            if tree_level == "patch":
                parent_id = self.patches[image_id]["parent_id"]

                if "coordinates" not in self.parents[parent_id].keys():
                    raise ValueError(
                        f"[ERROR] 'coordinates' could not be found in {parent_id} so center coordinates cannot be calculated for it's patches. Suggestion: run `add_metadata` or `add_geo_info`."  # noqa
                    )

            self._add_center_coord_id(image_id=image_id, verbose=verbose)

    def add_parent_polygons(self, verbose: bool = False) -> None:
        """Add polygon to all parents in parents dictionary.

        Parameters
        ----------
        verbose : bool, optional
            Whether to print verbose outputs.
            By default, ``False``
        """
        parent_list = self.list_parents()

        for parent_id in tqdm(parent_list):
            self._add_parent_polygons_id(parent_id, verbose)

    def _add_shape_id(
        self,
        image_id: int | str,
    ) -> None:
        """
        Add shape (image_height, image_width, image_channels) of the image
        with specified ``image_id`` to the metadata.

        Parameters
        ----------
        image_id : int or str
            The ID of the image to add shape metadata to.

        Returns
        -------
        None
            This method does not return anything. It modifies the metadata of
            the ``images`` property in-place.

        Notes
        -----
        The shape of the image is obtained by loading the image from its
        ``image_path`` value and getting its shape.
        """
        tree_level = self._get_tree_level(image_id)

        try:
            img = Image.open(self.images[tree_level][image_id]["image_path"])
            # shape = (hwc)
            height = img.height
            width = img.width
            channels = len(img.getbands())

            self.images[tree_level][image_id]["shape"] = (height, width, channels)
        except OSError:
            raise ValueError(
                f'[ERROR] Problem with "{image_id}". Please either redownload or remove from list of images to load.'
            )

    def _add_coords_from_grid_bb_id(
        self, image_id: int | str, verbose: bool = False
    ) -> None:
        grid_bb = self.parents[image_id]["grid_bb"]

        if isinstance(grid_bb, str):
            cell1, cell2 = re.findall(r"\(.*?\)", grid_bb)

            z1, x1, y1 = literal_eval(cell1)
            z2, x2, y2 = literal_eval(cell2)

            cell1 = GridIndex(x1, y1, z1)
            cell2 = GridIndex(x2, y2, z2)

            grid_bb = GridBoundingBox(cell1, cell2)

        if isinstance(grid_bb, GridBoundingBox):
            polygon = get_polygon_from_grid_bb(grid_bb)
            coordinates = polygon.bounds
            self.parents[image_id]["coordinates"] = coordinates

        else:
            raise ValueError(f"[ERROR] Unexpected grid_bb format for {image_id}.")

    def _add_coord_increments_id(
        self, image_id: int | str, verbose: bool | None = False
    ) -> None:
        """
        Add pixel-wise delta longitude (``dlon``) and delta latitude
        (``dlat``) to the metadata of the image with the specified ``image_id``
        in the parent tree level.

        Parameters
        ----------
        image_id : int or str
            The ID of the image to add coordinate increments metadata to.
        verbose : bool, optional
            Whether to print warning messages when coordinate or shape
            metadata cannot be found. Default is ``False``.

        Returns
        -------
        None
            This method does not return anything. It modifies the metadata of
            the image in-place.

        Notes
        -----
        Coordinate increments (dlon and dlat) are calculated using the
        following formula:

        .. code-block:: python

            dlat = abs(lat_max - lat_min) / image_height
            dlon = abs(lon_max - lon_min) / image_width

        ``lon_min``, ``lat_min``, ``lon_max`` and ``lat_max`` are the
        coordinate bounds of the image, and ``image_height`` and
        ``image_width`` are the height and width of the image in pixels
        respectively.

        This method assumes that the coordinate and shape metadata of the image
        have already been added to the metadata.

        If the coordinate metadata cannot be found, a warning message will be
        printed if ``verbose=True``.

        If the shape metadata cannot be found, this method will call the
        :meth:`~.load.images.MapImages._add_shape_id` method to add it.
        """

        if "coordinates" not in self.parents[image_id].keys():
            self._print_if_verbose(
                f"[WARNING]'coordinates' could not be found in {image_id}. Suggestion: run add_metadata or add_geo_info.",
                verbose,
            )
            return

        if "shape" not in self.parents[image_id].keys():
            self._add_shape_id(image_id)

        image_height, image_width, _ = self.parents[image_id]["shape"]

        # Extract coordinates from image (xmin, ymin, xmax, ymax)
        min_x, min_y, max_x, max_y = self.parents[image_id]["coordinates"]

        # Calculate dlon and dlat
        dlon = abs(max_x - min_x) / image_width
        dlat = abs(max_y - min_y) / image_height

        self.parents[image_id]["dlon"] = dlon
        self.parents[image_id]["dlat"] = dlat

    def _add_patch_coords_id(self, image_id: str, verbose: bool = False) -> None:
        """Get coordinates of a patch

        Parameters
        ----------
        image_id : str
            The ID of the patch
        verbose : bool, optional
            Whether to print verbose outputs.
            By default, ``False``.

        Return
        -------
        None
        """
        parent_id = self.patches[image_id]["parent_id"]

        if "coordinates" not in self.parents[parent_id].keys():
            self._print_if_verbose(
                f"[WARNING] No coordinates found in  {parent_id} (parent of {image_id}). Suggestion: run add_metadata or add_geo_info.",
                verbose,
            )
            return

        else:
            if not all([k in self.parents[parent_id].keys() for k in ["dlat", "dlon"]]):
                self._add_coord_increments_id(parent_id)

            # get min_x and min_y and pixel-wise dlon and dlat for parent image
            parent_min_x, parent_min_y, parent_max_x, parent_max_y = self.parents[
                parent_id
            ]["coordinates"]
            dlon = self.parents[parent_id]["dlon"]
            dlat = self.parents[parent_id]["dlat"]

            pixel_bounds = self.patches[image_id]["pixel_bounds"]

            # get patch coords
            min_x = (pixel_bounds[0] * dlon) + parent_min_x
            min_y = parent_max_y - (pixel_bounds[3] * dlat)
            max_x = (pixel_bounds[2] * dlon) + parent_min_x
            max_y = parent_max_y - (pixel_bounds[1] * dlat)

            self.patches[image_id]["coordinates"] = (min_x, min_y, max_x, max_y)
            self.patches[image_id]["crs"] = self.parents[parent_id]["crs"]

    def _add_patch_polygons_id(self, image_id: str, verbose: bool = False) -> None:
        """Create polygon from a patch and save to patch dictionary.

        Parameters
        ----------
        image_id : str
            The ID of the patch
        verbose : bool, optional
            Whether to print verbose outputs.
            By default, ``False``.

        Return
        -------
        None
        """

        if "coordinates" not in self.patches[image_id].keys():
            self._add_patch_coords_id(image_id, verbose)

        if "coordinates" in self.patches[image_id].keys():
            coords = self.patches[image_id]["coordinates"]
            self.patches[image_id]["geometry"] = box(*coords)

    def _add_center_coord_id(
        self,
        image_id: int | str,
        verbose: bool | None = False,
    ) -> None:
        """
        Calculates and adds center coordinates (longitude as ``center_lon``
        and latitude as ``center_lat``) to a given image_id's dictionary.

        Parameters
        ----------
        image_id : int or str
            The ID of the patch to add center coordinates to.
        verbose : bool, optional
            Whether to print warning messages or not. Defaults to ``False``.

        Returns
        -------
        None
        """

        tree_level = self._get_tree_level(image_id)

        if "coordinates" not in self.images[tree_level][image_id].keys():
            if tree_level == "parent":
                self._print_if_verbose(
                    f"[WARNING] No coordinates found for {image_id}. Suggestion: run add_metadata or add_geo_info.",
                    verbose,
                )
                return

            if tree_level == "patch":
                self._add_patch_coords_id(image_id, verbose)

        if "coordinates" in self.images[tree_level][image_id].keys():
            self._print_if_verbose(
                f"[INFO] Reading 'coordinates' from {image_id}.", verbose
            )

            min_x, min_y, max_x, max_y = self.images[tree_level][image_id][
                "coordinates"
            ]
            self.images[tree_level][image_id]["center_lat"] = np.mean([min_y, max_y])
            self.images[tree_level][image_id]["center_lon"] = np.mean([min_x, max_x])

    def _add_parent_polygons_id(self, image_id: str, verbose: bool = False) -> None:
        """Create polygon from a parent image and save to parent dictionary.

        Parameters
        ----------
        image_id : str
            The ID of the parent image
        verbose : bool, optional
            Whether to print verbose outputs.
            By default, ``False``.

        Return
        -------
        None
        """
        if not self.georeferenced:
            raise ValueError(
                "[ERROR] No georeferencing information found. Suggestion: run add_metadata or add_geo_info."
            )

        coords = self.parents[image_id]["coordinates"]
        self.parents[image_id]["geometry"] = box(*coords)

    def _calc_pixel_height_width(
        self,
        parent_id: int | str,
        method: str | None = "great-circle",
        verbose: bool | None = False,
    ) -> tuple[tuple, float, float]:
        """
        Calculate the height and width of each pixel in a given image in meters.

        Parameters
        ----------
        parent_id : int or str
            The ID of the parent image to calculate pixel size.
        method : str, optional
            Method to use for calculating image size in meters.

            Possible values: ``"great-circle"`` (default), ``"gc"``, ``"great_circle"``, ``"geodesic"`` or ``"gd"``.
            ``"great-circle"``, ``"gc"`` and ``"great_circle"`` compute size using the great-circle distance formula,
            while ``"geodesic"`` and ``"gd"`` computes size using the geodesic distance formula.
        verbose : bool, optional
            If ``True``, print additional information during the calculation.
            Default is ``False``.

        Returns
        -------
        tuple
            Tuple containing the size of the image in meters (as a tuple of left, bottom, right and top distances) and the mean pixel height and width in meters.

        Notes
        -----
        This method requires the parent image to have location metadata added
        with either the :meth:`~.load.images.MapImages.add_metadata`
        or :meth:`~.load.images.MapImages.add_geo_info` methods.

        The calculations are performed using the ``geopy.distance.geodesic``
        and ``geopy.distance.great_circle`` methods. Thus, the method requires
        the ``geopy`` package to be installed.
        """

        if "coordinates" not in self.parents[parent_id].keys():
            print(
                f"[WARNING] 'coordinates' could not be found in {parent_id}. Suggestion: run add_metadata or add_geo_info."  # noqa
            )
            return

        if "shape" not in self.parents[parent_id].keys():
            self._add_shape_id(parent_id)

        height, width, _ = self.parents[parent_id]["shape"]
        xmin, ymin, xmax, ymax = self.parents[parent_id]["coordinates"]

        # Calculate the size of image in meters
        if method in ["geodesic", "gd"]:
            bottom = geodesic((ymin, xmin), (ymin, xmax)).meters
            right = geodesic((ymin, xmax), (ymax, xmax)).meters
            top = geodesic((ymax, xmax), (ymax, xmin)).meters
            left = geodesic((ymax, xmin), (ymin, xmin)).meters

        elif method in ["gc", "great-circle", "great_circle"]:
            bottom = great_circle((ymin, xmin), (ymin, xmax)).meters
            right = great_circle((ymin, xmax), (ymax, xmax)).meters
            top = great_circle((ymax, xmax), (ymax, xmin)).meters
            left = great_circle((ymax, xmin), (ymin, xmin)).meters

        else:
            raise NotImplementedError(
                f'[ERROR] Method must be one of "great-circle", "great_circle", "gc", "geodesic" or "gd", not: {method}'
            )

        size_in_m = (left, bottom, right, top)  # anticlockwise order

        mean_pixel_height = np.mean([right / height, left / height])
        mean_pixel_width = np.mean([bottom / width, top / width])

        self._print_if_verbose(
            f"[INFO] Size in meters of left/bottom/right/top: {left:.2f}/{bottom:.2f}/{right:.2f}/{top:.2f}",
            verbose,
        )
        self._print_if_verbose(
            f"Each pixel is ~{mean_pixel_height:.3f} X {mean_pixel_width:.3f} meters (height x width).",
            verbose,
        )  # noqa

        return size_in_m, mean_pixel_height, mean_pixel_width

    def patchify_all(
        self,
        method: str | None = "pixel",
        patch_size: int | None = 100,
        tree_level: str | None = "parent",
        path_save: str | None = None,
        add_to_parents: bool | None = True,
        square_cuts: bool | None = False,
        resize_factor: bool | None = False,
        output_format: str | None = "png",
        rewrite: bool | None = False,
        verbose: bool | None = False,
        overlap: int = 0,
    ) -> None:
        """
        Patchify all images in the specified ``tree_level`` and (if ``add_to_parents=True``) add the patches to the MapImages instance's ``images`` dictionary.

        Parameters
        ----------
        method : str, optional
            Method used to patchify images, choices between ``"pixel"`` (default)
            and ``"meters"`` or ``"meter"``.
        patch_size : int, optional
            Number of pixels/meters in both x and y to use for slicing, by
            default ``100``.
        tree_level : str, optional
            Tree level, choices between ``"parent"`` or ``"patch``, by default
            ``"parent"``.
        path_save : str, optional
            Directory to save the patches.
            If None, will be set as f"patches_{patch_size}_{method}" (e.g. "patches_100_pixel").
            By default None.
        add_to_parents : bool, optional
            If True, patches will be added to the MapImages instance's
            ``images`` dictionary, by default ``True``.
        square_cuts : bool, optional
            If True, all patches will have the same number of pixels in
            x and y, by default ``False``.
        resize_factor : bool, optional
            If True, resize the images before patchifying, by default ``False``.
        output_format : str, optional
            Format to use when writing image files, by default ``"png"``.
        rewrite : bool, optional
            If True, existing patches will be rewritten, by default ``False``.
        verbose : bool, optional
            If True, progress updates will be printed throughout, by default
            ``False``.
        overlap : int, optional
            Fractional overlap between patches, by default ``0``.

        Returns
        -------
        None
        """

        image_ids = self.images[tree_level].keys()
        original_patch_size = patch_size

        if path_save is None:
            path_save = f"patches_{patch_size}_{method}"

        print(f'[INFO] Saving patches in directory named "{path_save}".')

        for image_id in tqdm(image_ids):
            image_path = self.images[tree_level][image_id]["image_path"]

            try:
                full_path = print(os.path.relpath(image_path))
            except ValueError:  # if no rel path (e.g. mounted on different drives)
                full_path = print(os.path.abspath(image_path))

            self._print_if_verbose(f"[INFO] Patchifying {full_path}", verbose)

            # make sure the dir exists
            self._make_dir(path_save)

            if method in ["meters", "meter"]:
                if "coordinates" not in self.images[tree_level][image_id].keys():
                    raise ValueError(
                        "[ERROR] Please add coordinate information first. Suggestion: Run add_metadata or add_geo_info."  # noqa
                    )

                mean_pixel_height = self._calc_pixel_height_width(image_id)[1]
                patch_size = int(
                    original_patch_size / mean_pixel_height
                )  ## check this is correct - should patch be different size in x and y?

            if square_cuts:
                print(
                    "[WARNING] Square cuts is deprecated as of version 1.1.3 and will soon be removed."
                )

                self._patchify_by_pixel_square(
                    image_id=image_id,
                    patch_size=patch_size,
                    path_save=path_save,
                    add_to_parents=add_to_parents,
                    resize_factor=resize_factor,
                    output_format=output_format,
                    rewrite=rewrite,
                    verbose=verbose,
                )

            else:
                self._patchify_by_pixel(
                    image_id=image_id,
                    patch_size=patch_size,
                    path_save=path_save,
                    add_to_parents=add_to_parents,
                    resize_factor=resize_factor,
                    output_format=output_format,
                    rewrite=rewrite,
                    verbose=verbose,
                    overlap=overlap,
                )

    def _patchify_by_pixel(
        self,
        image_id: str,
        patch_size: int,
        path_save: str,
        add_to_parents: bool | None = True,
        resize_factor: bool | None = False,
        output_format: str | None = "png",
        rewrite: bool | None = False,
        verbose: bool | None = False,
        overlap: int | None = 0,
    ):
        """Patchify one image and (if ``add_to_parents=True``) add the patch to the MapImages instance's ``images`` dictionary.

        Parameters
        ----------
        image_id : str
            The ID of the image to patchify
        patch_size : int
            Number of pixels in both x and y to use for slicing
        path_save : str
            Directory to save the patches.
        add_to_parents : bool, optional
            If True, patches will be added to the MapImages instance's
            ``images`` dictionary, by default ``True``.
        resize_factor : bool, optional
            If True, resize the images before patchifying, by default ``False``.
        output_format : str, optional
            Format to use when writing image files, by default ``"png"``.
        rewrite : bool, optional
            If True, existing patches will be rewritten, by default ``False``.
        verbose : bool, optional
            If True, progress updates will be printed throughout, by default
            ``False``.
        overlap : int, optional
            Fractional overlap between patches, by default ``0``.
        """
        tree_level = self._get_tree_level(image_id)

        parent_path = self.images[tree_level][image_id]["image_path"]
        img = Image.open(parent_path)

        if resize_factor:
            original_height, original_width = img.height, img.width
            img = img.resize(
                (
                    int(original_width / resize_factor),
                    int(original_height / resize_factor),
                )
            )

        height, width = img.height, img.width

        x = 0
        while x < width:
            y = 0
            while y < height:
                max_x = min(x + patch_size, width)
                max_y = min(y + patch_size, height)

                patch_id = f"patch-{x}-{y}-{max_x}-{max_y}-#{image_id}#.{output_format}"
                patch_path = os.path.join(path_save, patch_id)
                patch_path = os.path.abspath(patch_path)

                if os.path.isfile(patch_path) and not rewrite:
                    self._print_if_verbose(
                        f"[INFO] File already exists: {patch_path}.", verbose
                    )

                else:
                    patch = img.crop((x, y, max_x, max_y))
                    if max_x == width:
                        patch = ImageOps.pad(
                            patch, (patch_size, patch.height), centering=(0, 0)
                        )
                    if max_y == height:
                        patch = ImageOps.pad(
                            patch, (patch.width, patch_size), centering=(0, 0)
                        )

                    # check patch size
                    if patch.height != patch_size or patch.width != patch_size:
                        raise ValueError(
                            f"[ERROR] Patch size is {patch.height}x{patch.width} instead of {patch_size}x{patch_size}."
                        )

                    patch.save(patch_path, output_format)

                if add_to_parents:
                    self._images_constructor(
                        image_path=patch_path,
                        parent_path=parent_path,
                        tree_level="patch",
                        pixel_bounds=(x, y, max_x, max_y),
                    )
                    self._add_patch_coords_id(patch_id)
                    self._add_patch_polygons_id(patch_id)

                overlap_pixels = int(patch_size * overlap)
                y = y + patch_size - overlap_pixels
            x = x + patch_size - overlap_pixels

    def _patchify_by_pixel_square(
        self,
        image_id: str,
        patch_size: int,
        path_save: str,
        add_to_parents: bool | None = True,
        resize_factor: bool | None = False,
        output_format: str | None = "png",
        rewrite: bool | None = False,
        verbose: bool | None = False,
    ):
        """Patchify one image and (if ``add_to_parents=True``) add the patch to the MapImages instance's ``images`` dictionary.
        Use square cuts for patches at edges.

        Parameters
        ----------
        image_id : str
            The ID of the image to patchify
        patch_size : int
            Number of pixels in both x and y to use for slicing
        path_save : str
            Directory to save the patches.
        add_to_parents : bool, optional
            If True, patches will be added to the MapImages instance's
            ``images`` dictionary, by default ``True``.
        resize_factor : bool, optional
            If True, resize the images before patchifying, by default ``False``.
        output_format : str, optional
            Format to use when writing image files, by default ``"png"``.
        rewrite : bool, optional
            If True, existing patches will be rewritten, by default ``False``.
        verbose : bool, optional
            If True, progress updates will be printed throughout, by default
            ``False``.
        """
        tree_level = self._get_tree_level(image_id)

        parent_path = self.images[tree_level][image_id]["image_path"]
        img = Image.open(parent_path)

        if resize_factor:
            original_height, original_width = img.height, img.width
            img = img.resize(
                (
                    int(original_width / resize_factor),
                    int(original_height / resize_factor),
                )
            )

        height, width = img.height, img.width

        for x in range(0, width, patch_size):
            for y in range(0, height, patch_size):
                max_x = min(x + patch_size, width)
                max_y = min(y + patch_size, height)

                # move min_x and min_y back a bit so the patch is square
                min_x = x - (patch_size - (max_x - x))
                min_y = y - (patch_size - (max_y - y))

                patch_id = f"patch-{min_x}-{min_y}-{max_x}-{max_y}-#{image_id}#.{output_format}"
                patch_path = os.path.join(path_save, patch_id)
                patch_path = os.path.abspath(patch_path)

                if os.path.isfile(patch_path) and not rewrite:
                    self._print_if_verbose(
                        f"[INFO] File already exists: {patch_path}.", verbose
                    )

                else:
                    self._print_if_verbose(
                        f'[INFO] Creating "{patch_id}". Number of pixels in x,y: {max_x - min_x},{max_y - min_y}.',
                        verbose,
                    )

                    patch = img.crop((min_x, min_y, max_x, max_y))
                    patch.save(patch_path, output_format)

                if add_to_parents:
                    self._images_constructor(
                        image_path=patch_path,
                        parent_path=parent_path,
                        tree_level="patch",
                        pixel_bounds=(min_x, min_y, max_x, max_y),
                    )
                    self._add_patch_coords_id(patch_id)
                    self._add_patch_polygons_id(patch_id)

    def _add_patch_to_parent(self, patch_id: str) -> None:
        """
        Add patch to parent.

        Parameters
        ----------
        patch_id : str
            The ID of the patch to be added

        Returns
        -------
        None

        Notes
        -----
        This method adds patches to their corresponding parent image.

        It checks if the parent image has any patches, and if not, it creates
        a list of patches and assigns it to the parent. If the parent image
        already has a list of patches, the method checks if the current patch
        is already in the list. If not, the patch is added to the list.
        """
        patch_parent = self.patches[patch_id]["parent_id"]

        if patch_parent is None:
            return

        if patch_parent not in self.parents.keys():
            self.load_parents(parent_ids=patch_parent)

        if "patches" not in self.parents[patch_parent].keys():
            self.parents[patch_parent]["patches"] = [patch_id]
        else:
            if patch_id not in self.parents[patch_parent]["patches"]:
                self.parents[patch_parent]["patches"].append(patch_id)

    def _make_dir(self, path_make: str, exists_ok: bool | None = True) -> None:
        """
        Helper method to make directories.

        ..
            Private method.
        """
        os.makedirs(path_make, exist_ok=exists_ok)

    def calc_pixel_stats(
        self,
        parent_id: str | None = None,
        calc_mean: bool | None = True,
        calc_std: bool | None = True,
        verbose: bool | None = False,
    ) -> None:
        """
        Calculate the mean and standard deviation of pixel values for all
        channels of all patches of
        a given parent image. Store the results in the MapImages instance's
        ``images`` dictionary.

        Parameters
        ----------
        parent_id : str or None, optional
            The ID of the parent image to calculate pixel stats for.
            If ``None``, calculate pixel stats for all parent images.
            By default, None
        calc_mean : bool, optional
            Whether to calculate mean pixel values. By default, ``True``.
        calc_std : bool, optional
            Whether to calculate standard deviation of pixel values.
            By default, ``True``.
        verbose : bool, optional
            Whether to print verbose outputs. By default, ``False``.

        Returns
        -------
        None

        Notes
        -----
        - Pixel stats are calculated for patches of the parent image
          specified by ``parent_id``.
        - If ``parent_id`` is ``None``, pixel stats are calculated for all
          parent images in the object.
        - If mean or standard deviation of pixel values has already been
          calculated for a patch, the calculation is skipped.
        - Pixel stats are stored in the ``images`` attribute of the
          ``MapImages`` instance, under the ``patch`` key for each patch.
        - If no patches are found for a parent image, a warning message is
          displayed and the method moves on to the next parent image.
        """
        # Get correct parent ID
        if parent_id is None:
            parent_ids = self.list_parents()
        else:
            parent_ids = [parent_id]

        for parent_id in tqdm(parent_ids):
            self._print_if_verbose(
                f"\n[INFO] Calculating pixel stats for patches of image: {parent_id}",
                verbose,
            )

            if "patches" not in self.parents[parent_id]:
                print(f"[WARNING] No patches found for: {parent_id}")
                continue

            list_patches = self.parents[parent_id]["patches"]

            for patch in list_patches:
                patch_data = self.patches[patch]
                patch_keys = patch_data.keys()
                img = Image.open(patch_data["image_path"])
                height = img.height
                width = img.width

                # for edge patches, crop the patch image to the correct size first
                min_x, min_y, max_x, max_y = self.patches[patch]["pixel_bounds"]
                if width != max_x - min_x:
                    width = max_x - min_x
                if height != max_y - min_y:
                    height = max_y - min_y
                img = img.crop((0, 0, width, height))

                bands = img.getbands()

                if calc_mean:
                    if "mean_pixel" in patch_keys:
                        calc_mean = False
                if calc_std:
                    if "std_pixel" in patch_keys:
                        calc_std = False

                img_stat = ImageStat.Stat(img)

                if calc_mean:
                    img_mean = img_stat.mean
                    self.patches[patch]["mean_pixel"] = np.mean(img_mean) / 255
                    for i, band in enumerate(bands):
                        # Calculate mean pixel values
                        self.patches[patch][f"mean_pixel_{band}"] = img_mean[i] / 255

                if calc_std:
                    img_std = img_stat.stddev
                    self.patches[patch]["std_pixel"] = np.mean(img_std) / 255
                    for i, band in enumerate(bands):
                        # Calculate std pixel values
                        self.patches[patch][f"std_pixel_{band}"] = img_std[i] / 255

    def convert_images(
        self,
        save: bool | None = False,
        save_format: str | None = "csv",
        delimiter: str | None = ",",
    ) -> tuple[pd.DataFrame, pd.DataFrame]:
        """
        Convert the :class:`~.load.images.MapImages` instance's ``images``
        dictionary into pandas DataFrames (or geopandas GeoDataFrames if geo-referenced) for easy manipulation.

        Parameters
        ----------

        save : bool, optional
            Whether to save the dataframes as files. By default ``False``.
        save_format : str, optional
            If ``save = True``, the file format to use when saving the dataframes.
            Options of csv ("csv"), excel ("excel" or "xlsx") or geojson ("geojson").
            By default, "csv".
        delimiter : str, optional
            The delimiter to use when saving the dataframe. By default ``","``.

        Returns
        -------
        tuple of two pandas DataFrames or geopandas GeoDataFrames
            The method returns a tuple of two DataFrames/GeoDataFrames: One for the
            ``parent`` images and one for the ``patch`` images.
        """
        parent_df = pd.DataFrame.from_dict(self.parents, orient="index")
        patch_df = pd.DataFrame.from_dict(self.patches, orient="index")

        # set index name
        parent_df.index.set_names("image_id", inplace=True)
        patch_df.index.set_names("image_id", inplace=True)

        # convert to GeoDataFrames if coordinates are present
        if len(parent_df):
            parent_df = get_geodataframe(parent_df)
        if len(patch_df):
            patch_df = get_geodataframe(patch_df)

        if save:
            if save_format == "csv":
                if len(parent_df):
                    parent_df.to_csv("parent_df.csv", sep=delimiter)
                    print('[INFO] Saved parent dataframe as "parent_df.csv"')
                if len(patch_df):
                    patch_df.to_csv("patch_df.csv", sep=delimiter)
                    print('[INFO] Saved patch dataframe as "patch_df.csv"')
            elif save_format in ["excel", "xlsx"]:
                if len(parent_df):
                    parent_df.to_excel("parent_df.xlsx")
                    print('[INFO] Saved parent dataframe as "parent_df.xlsx"')
                if len(patch_df):
                    patch_df.to_excel("patch_df.xlsx")
                    print('[INFO] Saved patch dataframe as "patch_df.xslx"')

            # save as geojson (only if georeferenced)
            elif save_format == "geojson":
                if not self.georeferenced:
                    raise ValueError(
                        "[ERROR] Cannot save as GeoJSON as no coordinate information found."
                    )

                if isinstance(parent_df, gpd.GeoDataFrame):
                    parent_df.to_file(
                        "parent_df.geojson", driver="GeoJSON", engine="pyogrio"
                    )
                    print('[INFO] Saved parent dataframe as "parent_df.geojson"')

                if isinstance(patch_df, gpd.GeoDataFrame):
                    patch_df.to_file(
                        "patch_df.geojson", driver="GeoJSON", engine="pyogrio"
                    )
                    print('[INFO] Saved patch dataframe as "patch_df.geojson"')

            else:
                raise ValueError(
                    f'[ERROR] ``save_format`` should be one of "csv", "excel" or "xlsx" or "geojson". Not {save_format}.'
                )

        return parent_df, patch_df

    def show_parent(
        self,
        parent_id: str,
        column_to_plot: str | None = None,
        **kwargs: dict,
    ) -> None:
        """
        A wrapper method for :meth:`~.load.images.MapImages.show` which plots
        all patches of a specified parent (`parent_id`).

        Parameters
        ----------
        parent_id : str
            ID of the parent image to be plotted.
        column_to_plot : str, optional
            Column whose values will be plotted on patches, by default ``None``.
        **kwargs: Dict
            Key words to pass to :meth:`~.load.images.MapImages.show` method.
            See help text for :meth:`~.load.images.MapImages.show` for more
            information.

        Returns
        -------
        list
            A list of figures created by the method.

        Notes
        -----
        This is a wrapper method. See the documentation of the
        :meth:`~.load.images.MapImages.show` method for more detail.
        """
        patch_ids = self.parents[parent_id]["patches"]
        figures = self.show(patch_ids, column_to_plot=column_to_plot, **kwargs)

        return figures

    def show(
        self,
        image_ids: str | list[str],
        column_to_plot: str | None = None,
        figsize: tuple | None = (10, 10),
        plot_parent: bool | None = True,
        patch_border: bool | None = True,
        border_color: str | None = "r",
        vmin: float | None = None,
        vmax: float | None = None,
        alpha: float | None = 1.0,
        cmap: str | None = "viridis",
        discrete_cmap: int | None = 256,
        plot_histogram: bool | None = False,
        save_kml_dir: bool | str | None = False,
        image_width_resolution: int | None = None,
        kml_dpi_image: int | None = None,
    ) -> None:
        """
        Plot images from a list of ``image_ids``.

        Parameters
        ----------
        image_ids : str or list
            Image ID or list of image IDs to be plotted.
        column_to_plot : str, optional
            Column whose values will be plotted on patches, by default ``None``.
        plot_parent : bool, optional
            If ``True``, parent image will be plotted in background, by
            default ``True``.
        figsize : tuple, optional
            The size of the figure to be plotted. By default, ``(10,10)``.
        patch_border : bool, optional
            If ``True``, a border will be placed around each patch, by
            default ``True``.
        border_color : str, optional
            The color of the border. Default is ``"r"``.
        vmin : float, optional
            The minimum value for the colormap.
            If ``None``, will be set to minimum value in ``column_to_plot``, by default ``None``.
        vmax : float, optional
            The maximum value for the colormap.
            If ``None``, will be set to the maximum value in ``column_to_plot``, by default ``None``.
        alpha : float, optional
            Transparency level for plotting ``value`` with floating point
            values ranging from 0.0 (transparent) to 1 (opaque), by default ``1.0``.
        cmap : str, optional
            Color map used to visualize chosen ``column_to_plot`` values, by default ``"viridis"``.
        discrete_cmap : int, optional
            Number of discrete colors to use in color map, by default ``256``.
        plot_histogram : bool, optional
            If ``True``, plot histograms of the ``value`` of images. By default ``False``.
        save_kml_dir : str or bool, optional
            If ``True``, save KML files of the images. If a string is provided,
            it is the path to the directory in which to save the KML files. If
            set to ``False``, no files are saved. By default ``False``.
        image_width_resolution : int or None, optional
            The pixel width to be used for plotting. If ``None``, the
            resolution is not changed. Default is ``None``.

            Note: Only relevant when ``tree_level="parent"``.
        kml_dpi_image : int or None, optional
            The resolution, in dots per inch, to create KML images when
            ``save_kml_dir`` is specified (as either ``True`` or with path).
            By default ``None``.

        Returns
        -------
        list
            A list of figures created by the method.
        """
        # create list, if not already a list
        if isinstance(image_ids, str):
            image_ids = [image_ids]

        if not isinstance(image_ids, list):
            raise ValueError("[ERROR] Please pass image_ids as str or list of strings.")

        if all(self._get_tree_level(image_id) == "parent" for image_id in image_ids):
            tree_level = "parent"
        elif all(self._get_tree_level(image_id) == "patch" for image_id in image_ids):
            tree_level = "patch"
        else:
            raise ValueError("[ERROR] Image IDs must all be at the same tree level")

        figures = []
        if tree_level == "parent":
            for image_id in tqdm(image_ids):
                image_path = self.parents[image_id]["image_path"]
                img = Image.open(image_path)

                # if image_width_resolution is specified, resize the image
                if image_width_resolution:
                    new_width = int(image_width_resolution)
                    rescale_factor = new_width / img.width
                    new_height = int(img.height * rescale_factor)
                    img = img.resize((new_width, new_height), Image.LANCZOS)

                fig = plt.figure(figsize=figsize)
                plt.axis("off")

                # check if grayscale
                if len(img.getbands()) == 1:
                    plt.imshow(img, cmap="gray", vmin=0, vmax=255, zorder=1)
                else:
                    plt.imshow(img, zorder=1)

                if column_to_plot:
                    print(
                        "[WARNING] Values are only plotted on patches. If you'd like to plot values on all patches of a parent image, use ``show_parent`` instead."
                    )

                if save_kml_dir:
                    if "coordinates" not in self.parents[image_id].keys():
                        print(
                            f"[WARNING] 'coordinates' could not be found in {image_id} so no KML file can be created/saved."  # noqa
                        )
                        continue
                    else:
                        os.makedirs(save_kml_dir, exist_ok=True)
                        kml_out_path = os.path.join(save_kml_dir, image_id)

                        plt.savefig(
                            kml_out_path,
                            bbox_inches="tight",
                            pad_inches=0,
                            dpi=kml_dpi_image,
                        )

                        self._create_kml(
                            kml_out_path=kml_out_path,
                            column_to_plot=column_to_plot,
                            coords=self.parents[image_id]["coordinates"],
                            counter=-1,
                        )

                plt.title(image_id)
                figures.append(fig)

            return figures

        elif tree_level == "patch":
            # Collect parents information
            parent_images = {}
            for image_id in image_ids:
                parent_id = self.patches[image_id].get("parent_id", None)

                if parent_id is None:
                    print(f"[WARNING] {image_id} has no parent. Skipping.")
                    continue

                if parent_id not in parent_images.keys():
                    parent_images[parent_id] = {
                        "image_path": self.parents[parent_id]["image_path"],
                        "patches": [image_id],
                    }
                else:
                    parent_images[parent_id]["patches"].append(image_id)

            # plot each parent
            for parent_id in tqdm(parent_images.keys()):
                fig, ax = plt.subplots(figsize=figsize)
                ax.axis("off")

                # initialize values_array - will be filled with values of 'value'
                parent_height, parent_width, _ = self.parents[parent_id]["shape"]
                values_array = np.full((parent_height, parent_width), np.nan)

                for patch_id in self.parents[parent_id]["patches"]:
                    patch_dic = self.patches[patch_id]
                    pixel_bounds = patch_dic[
                        "pixel_bounds"
                    ]  # min_x, min_y, max_x, max_y

                    # Set the values for each patch
                    if column_to_plot:
                        patch_value = patch_dic.get(column_to_plot, None)

                        # assign values to values_array
                        values_array[
                            pixel_bounds[1] : pixel_bounds[3],
                            pixel_bounds[0] : pixel_bounds[2],
                        ] = patch_value

                    if patch_border:
                        patch_xy = (pixel_bounds[0], pixel_bounds[1])
                        patch_width = pixel_bounds[2] - pixel_bounds[0]  # max_x - min_x
                        patch_height = (
                            pixel_bounds[3] - pixel_bounds[1]
                        )  # max_y - min_y
                        rect = patches.Rectangle(
                            patch_xy,
                            patch_width,
                            patch_height,
                            fc="none",
                            ec=border_color,
                            lw=1,
                            zorder=20,
                        )
                        ax.add_patch(rect)

                if column_to_plot:
                    vmin = vmin if vmin else np.min(values_array)
                    vmax = vmax if vmax else np.max(values_array)

                    # set discrete colorbar
                    cmap = plt.get_cmap(cmap, discrete_cmap)

                    values_plot = ax.imshow(
                        values_array,
                        zorder=10,
                        cmap=cmap,
                        vmin=vmin,
                        vmax=vmax,
                        alpha=alpha,
                    )

                    fig.colorbar(values_plot, shrink=0.8)

                if plot_parent:
                    parent_path = parent_images[parent_id]["image_path"]
                    parent_image = Image.open(parent_path)

                    # check if grayscale
                    if len(parent_image.getbands()) == 1:
                        ax.imshow(parent_image, cmap="gray", vmin=0, vmax=255)
                    else:
                        ax.imshow(parent_image)

                if save_kml_dir:
                    os.makedirs(save_kml_dir, exist_ok=True)
                    kml_out_path = os.path.join(save_kml_dir, parent_id)
                    plt.savefig(
                        f"{kml_out_path}",
                        bbox_inches="tight",
                        pad_inches=0,
                        dpi=kml_dpi_image,
                    )
                    self._create_kml(
                        kml_out_path=kml_out_path,
                        column_to_plot=column_to_plot,
                        coords=self.parents[image_id]["coordinates"],
                        counter=-1,
                    )

                ax.set_title(parent_id)
                figures.append(fig)

                if column_to_plot and plot_histogram:
                    self._hist_values_array(column_to_plot, values_array)

            return figures

    def _create_kml(
        self,
        kml_out_path: str,
        column_to_plot: str,
        coords: list | tuple,
        counter: int | None = -1,
    ) -> None:
        """Create a KML file.

        ..
            Private method.

        Parameters
        ----------
        path2kml : str
            Directory to save KML file.
        value : _type_
            Column to plot on underlying image.
        coords : list or tuple
            Coordinates of the bounding box.
        counter : int, optional
            Counter to be used for HREF, by default `-1`.
        """

        try:
            import simplekml
        except ImportError:
            raise ImportError("[ERROR] simplekml is needed to create KML outputs.")

        (lon_min, lat_min, lon_max, lat_max) = coords  # (xmin, ymin, xmax, ymax)

        # -----> create KML
        kml = simplekml.Kml()
        ground = kml.newgroundoverlay(name=str(counter))
        if counter == -1:
            ground.icon.href = f"./{column_to_plot}"
        else:
            ground.icon.href = f"./{column_to_plot}_{counter}"

        ground.latlonbox.north = lat_max
        ground.latlonbox.south = lat_min
        ground.latlonbox.east = lon_max
        ground.latlonbox.west = lon_min
        # ground.latlonbox.rotation = -14

        kml.save(f"{kml_out_path}.kml")

    def _hist_values_array(
        self,
        column_to_plot,
        values_array,
    ):
        plt.figure(figsize=(7, 5))
        plt.hist(
            values_array.flatten(),
            color="k",
            bins=20,
        )

        plt.xlabel(column_to_plot, size=20)
        plt.ylabel("Freq.", size=20)
        plt.xticks(size=18)
        plt.yticks(size=18)
        plt.grid()
        plt.show()

    def load_patches(
        self,
        patch_paths: str,
        parent_paths: str | bool | None = False,
        patch_file_ext: str | bool | None = False,
        parent_file_ext: str | bool | None = False,
        add_geo_info: bool | None = False,
        clear_images: bool | None = False,
    ) -> None:
        """
        Loads patch images from the given paths and adds them to the ``images``
        dictionary in the :class:`~.load.images.MapImages` instance.

        Parameters
        ----------
        patch_paths : str
            The file path of the patches to be loaded.

            *Note: The ``patch_paths`` parameter accepts wildcards.*
        parent_paths : str or bool, optional
            The file path of the parent images to be loaded. If set to
            ``False``, no parents are loaded. Default is ``False``.

            *Note: The ``parent_paths`` parameter accepts wildcards.*
        patch_file_ext : str or bool, optional
            The file extension of the patches to be loaded, ignored if file extensions are specified in ``patch_paths`` (e.g. with ``"./path/to/dir/*png"``)
            By default ``False``.
        parent_file_ext : str or bool, optional
            The file extension of the parent images, ignored if file extensions are specified in ``parent_paths`` (e.g. with ``"./path/to/dir/*png"``)
            By default ``False``.
        add_geo_info : bool, optional
            If ``True``, adds geographic information to the parent image.
            Default is ``False``.
        clear_images : bool, optional
            If ``True``, clears the images from the ``images`` dictionary
            before loading. Default is ``False``.

        Returns
        -------
        None
        """
        self.georeferenced = False  # reset georeferenced status

        patch_files = self._resolve_file_path(patch_paths, patch_file_ext)

        if clear_images:
            self.images = {"parent": {}, "patch": {}}
            self.parents = {}
            self.patches = {}

        if parent_paths:
            # Add parents
            self.load_parents(
                parent_paths=parent_paths,
                parent_file_ext=parent_file_ext,
                overwrite=False,
                add_geo_info=add_geo_info,
            )

        for patch_file in tqdm(patch_files):
            if not os.path.isfile(patch_file):
                print(f"[WARNING] File does not exist: {patch_file}")
                continue

            self._check_image_mode(patch_file)

            # patch ID is set to the basename
            patch_id = os.path.basename(patch_file)

            # Parent ID and border can be detected using patch_id
            try:
                parent_id = self.detect_parent_id_from_path(patch_id)
                pixel_bounds = self.detect_pixel_bounds_from_path(patch_id)
            except:
                parent_id = None
                pixel_bounds = None

            # Add patch
            if not self.patches.get(patch_id, False):
                self.patches[patch_id] = {}
            self.patches[patch_id]["parent_id"] = parent_id
            self.patches[patch_id]["image_path"] = patch_file
            self.patches[patch_id]["pixel_bounds"] = pixel_bounds

            # Add patches to the parent
            self._add_patch_to_parent(patch_id)

        self.check_georeferencing()

    @staticmethod
    def detect_parent_id_from_path(
        image_id: int | str, parent_delimiter: str | None = "#"
    ) -> str:
        """
        Detect parent IDs from ``image_id``.

        Parameters
        ----------
        image_id : int or str
            ID of patch.
        parent_delimiter : str, optional
            Delimiter used to separate parent ID when naming patch, by
            default ``"#"``.

        Returns
        -------
        str
            Parent ID.
        """
        return image_id.split(parent_delimiter)[1]

    @staticmethod
    def detect_pixel_bounds_from_path(
        image_id: int | str,
        # border_delimiter="-" # <-- not in use in this method
    ) -> tuple[int, int, int, int]:
        """
        Detects borders from the path assuming patch is named using the
        following format: ``...-min_x-min_y-max_x-max_y-...``

        Parameters
        ----------
        image_id : int or str
            ID of image

        ..
            border_delimiter : str, optional
                Delimiter used to separate border values when naming patch
                image, by default ``"-"``.

        Returns
        -------
        tuple of min_x, min_y, max_x, max_y
            Border (min_x, min_y, max_x, max_y) of image
        """

        split_path = image_id.split("-")
        return (
            int(split_path[1]),
            int(split_path[2]),
            int(split_path[3]),
            int(split_path[4]),
        )

    def load_parents(
        self,
        parent_paths: str | bool | None = False,
        parent_ids: list[str] | (str | bool) | None = False,
        parent_file_ext: str | bool | None = False,
        overwrite: bool | None = False,
        add_geo_info: bool | None = False,
    ) -> None:
        """
        Load parent images from file paths (``parent_paths``).

        If ``parent_paths`` is not given, only ``parent_ids``, no image path
        will be added to the images.

        Parameters
        ----------
        parent_paths : str or bool, optional
            Path to parent images, by default ``False``.
        parent_ids : list, str or bool, optional
            ID(s) of parent images. Ignored if ``parent_paths`` are specified.
            By default ``False``.
        parent_file_ext : str or bool, optional
            The file extension of the parent images, ignored if file extensions are specified in ``parent_paths`` (e.g. with ``"./path/to/dir/*png"``)
            By default ``False``.
        overwrite : bool, optional
            If ``True``, current parents will be overwritten, by default
            ``False``.
        add_geo_info : bool, optional
            If ``True``, geographical info will be added to parents, by
            default ``False``.

        Returns
        -------
        None
        """

        if parent_paths:
            files = self._resolve_file_path(parent_paths, parent_file_ext)

            if overwrite:
                self.parents = {}

            for file in tqdm(files):
                if not os.path.isfile(file):
                    print(f"[WARNING] File does not exist: {file}")
                    continue

                self._check_image_mode(file)

                parent_id = os.path.basename(file)

                if not self.parents.get(parent_id, False):
                    self.parents[parent_id] = {}
                self.parents[parent_id]["parent_id"] = None
                self.parents[parent_id]["image_path"] = (
                    os.path.abspath(file) if os.path.isfile(file) else None
                )

        elif parent_ids:
            if not isinstance(parent_ids, list):
                parent_ids = [parent_ids]

            for parent_id in parent_ids:
                if not self.parents.get(parent_id, False):
                    self.parents[parent_id] = {}
                self.parents[parent_id]["parent_id"] = None
                self.parents[parent_id]["image_path"] = None

        else:
            raise ValueError(
                "[ERROR] Please pass one of ``parent_paths`` or ``parent_ids``."
            )

        if add_geo_info:
            self.add_geo_info()

        self.check_georeferencing()

    def load_df(
        self,
        parent_df: pd.DataFrame | gpd.GeoDataFrame | None = None,
        patch_df: pd.DataFrame | gpd.GeoDataFrame | None = None,
        clear_images: bool | None = True,
    ) -> None:
        """
        Create :class:`~.load.images.MapImages` instance by loading data from
        pandas DataFrame(s).

        Parameters
        ----------
        parent_df : pandas.DataFrame or gpd.GeoDataFrame or None, optional
            DataFrame containing parents or path to parents, by default
            ``None``.
        patch_df : pandas.DataFrame or gpd.GeoDataFrame or None, optional
            DataFrame containing patches, by default ``None``.
        clear_images : bool, optional
            If ``True``, clear images before reading the dataframes, by
            default ``True``.

        Returns
        -------
        None
        """

        if clear_images:
            self.images = {"parent": {}, "patch": {}}
            self.parents = {}
            self.patches = {}

        if isinstance(parent_df, pd.DataFrame):
            if "polygon" in parent_df.columns:
                print("[INFO] Renaming 'polygon' to 'geometry' for parent_df.")
                parent_df = parent_df.rename(columns={"polygon": "geometry"})
            self.parents.update(parent_df.to_dict(orient="index"))

        if isinstance(patch_df, pd.DataFrame):
            if "polygon" in patch_df.columns:
                print("[INFO] Renaming 'polygon' to 'geometry' for patch_df.")
                patch_df = patch_df.rename(columns={"polygon": "geometry"})
            self.patches.update(patch_df.to_dict(orient="index"))

        for patch_id in self.list_patches():
            self._add_patch_to_parent(patch_id)

        self.check_georeferencing()

    def load_csv(
        self,
        parent_path: str | pathlib.Path | None = None,
        patch_path: str | pathlib.Path | None = None,
        clear_images: bool = False,
        index_col_patch: int | str | None = 0,
        index_col_parent: int | str | None = 0,
        delimiter: str = ",",
    ) -> None:
        """
        Load CSV files containing information about parent and patches,
        and update the ``images`` attribute of the
        :class:`~.load.images.MapImages` instance with the loaded data.

        Parameters
        ----------
        parent_path : str or pathlib.Path or None
            Path to the CSV file containing parent image information. By default, ``None``.
        patch_path : str or pathlib.Path or None
            Path to the CSV file containing patch information. By default, ``None``.
        clear_images : bool, optional
            If True, clear all previously loaded image information before
            loading new information. Default is ``False``.
        index_col_patch : int or str or None, optional
            Column to set as index for the patch DataFrame, by default ``0``.
        index_col_parent : int or str or None, optional
            Column to set as index for the parent DataFrame, by default ``0``.
        delimiter : str, optional
            The delimiter to use when reading the dataframe. By default ``","``.

        Returns
        -------
        None
        """
        if clear_images:
            self.images = {"parent": {}, "patch": {}}
            self.parents = {}
            self.patches = {}

        if isinstance(parent_path, (str, pathlib.Path)):
            parent_df = load_from_csv(
                parent_path, index_col=index_col_parent, delimiter=delimiter
            )
        else:
            parent_df = None

        if isinstance(patch_path, (str, pathlib.Path)):
            patch_df = load_from_csv(
                patch_path, index_col=index_col_patch, delimiter=delimiter
            )
        else:
            patch_df = None

        self.load_df(parent_df=parent_df, patch_df=patch_df, clear_images=clear_images)

    def add_geo_info(
        self,
        target_crs: str | None = "EPSG:4326",
        verbose: bool | None = True,
    ) -> None:
        """
        Add coordinates (reprojected to EPSG:4326) to all parents images using image metadata.

        Parameters
        ----------
        target_crs : str, optional
            Projection to convert coordinates into, by default ``"EPSG:4326"``.
        verbose : bool, optional
            Whether to print verbose output, by default ``True``

        Returns
        -------
        None

        Notes
        -----
        For each image in the parents dictionary, this method calls ``_add_geo_info_id`` and coordinates (if present) to the image in the ``parent`` dictionary.
        """
        image_ids = list(self.parents.keys())

        for image_id in image_ids:
            self._add_geo_info_id(image_id, target_crs)

    def _add_geo_info_id(
        self,
        image_id: str,
        target_crs: str | None = "EPSG:4326",
        verbose: bool | None = True,
    ) -> None:
        """
        Add coordinates (reprojected to EPSG:4326) to an image.

        Parameters
        ----------
        image_id : str
            The ID of the image to add geographic information to
        target_crs : str, optional
            Projection to convert coordinates into, by default ``"EPSG:4326"``.
        verbose : bool, optional
            Whether to print verbose output, by default ``True``

        Returns
        -------
        None

        Notes
        ------
        This method reads the image files specified in the ``image_path`` key
        of each dictionary in the ``parent`` dictionary.

        It then checks if the image has geographic coordinates in its metadata,
        if not it prints a warning message and skips to the next image.

        If coordinates are present, this method converts them to the specified
        projection ``target_crs``.

        These are then added to the dictionary in the ``parent`` dictionary corresponding to each image.
        """

        image_path = self.parents[image_id]["image_path"]

        # Read the image using rasterio
        tiff_src = rasterio.open(image_path)

        # Check whether coordinates are present
        if isinstance(tiff_src.crs, type(None)):
            self._print_if_verbose(
                f"No coordinates found in {image_id}. Try `add_metadata` instead.",
                verbose,
            )  # noqa
            return

        else:
            # Get coordinates as string
            tiff_proj = tiff_src.crs.to_string()
            # Coordinate transformation: proj1 ---> proj2
            # tiff is "lat, lon" instead of "x, y"
            transformer = Transformer.from_crs(tiff_proj, target_crs, always_xy=True)
            coords = transformer.transform_bounds(*tiff_src.bounds)
            self.parents[image_id]["coordinates"] = coords
            self.parents[image_id]["crs"] = target_crs

    @staticmethod
    def _print_if_verbose(msg: str, verbose: bool) -> None:
        """
        Print message if verbose is True.
        """
        if verbose:
            print(msg)

    def _get_tree_level(self, image_id: str) -> str:
        """Identify tree level of an image from image_id.

        Parameters
        ----------
        image_id : str
            The ID of the image to identify tree level for.

        Returns
        -------
        str
            The tree level of the image.
        """
        tree_level = "parent" if bool(self.parents.get(image_id)) else "patch"
        return tree_level

    def save_parents_as_geotiffs(
        self,
        rewrite: bool = False,
        verbose: bool = False,
        crs: str | None = None,
    ) -> None:
        """
        Save all parents in :class:`~.load.images.MapImages` instance as
        geotiffs.

        Parameters
        ----------
        rewrite : bool, optional
            Whether to rewrite files if they already exist, by default False
        verbose : bool, optional
            Whether to print verbose outputs, by default False
        crs : str, optional
            The CRS of the coordinates.
            If None, the method will first look for ``crs`` in the parents dictionary and use those. If ``crs`` cannot be found in the dictionary, the method will use "EPSG:4326".
            By default None.
        """

        parents_list = self.list_parents()

        for parent_id in tqdm(parents_list):
            self._save_parent_as_geotiff(parent_id, rewrite, verbose, crs)

    def _save_parent_as_geotiff(
        self,
        parent_id: str,
        rewrite: bool = False,
        verbose: bool = False,
        crs: str | None = None,
    ) -> None:
        """Save a parent image as a geotiff.

        Parameters
        ----------
        parent_id : str
            The ID of the parent to write.
        rewrite : bool, optional
            Whether to rewrite files if they already exist, by default False
        verbose : bool, optional
            Whether to print verbose outputs, by default False
        crs : Optional[str], optional
            The CRS of the coordinates.
            If None, the method will first look for ``crs`` in the parents dictionary and use those. If ``crs`` cannot be found in the dictionary, the method will use "EPSG:4326".
            By default None.

        Raises
        ------
        ValueError
            If parent directory does not exist.
        """

        parent_path = self.parents[parent_id]["image_path"]
        parent_dir = os.path.dirname(parent_path)

        if not os.path.exists(parent_dir):
            raise ValueError(f'[ERROR] Parent directory "{parent_dir}" does not exist.')

        parent_id_no_ext = os.path.splitext(parent_id)[0]
        geotiff_path = f"{parent_dir}/{parent_id_no_ext}.tif"

        self.parents[parent_id]["geotiff_path"] = geotiff_path

        if os.path.isfile(f"{geotiff_path}"):
            if not rewrite:
                self._print_if_verbose(
                    f"[INFO] File already exists: {geotiff_path}.", verbose
                )
                return

        self._print_if_verbose(
            f"[INFO] Creating: {geotiff_path}.",
            verbose,
        )

        if "shape" not in self.parents[parent_id].keys():
            self._add_shape_id(parent_id)
        height, width, channels = self.parents[parent_id]["shape"]

        if "coordinates" not in self.parents[parent_id].keys():
            print(self.parents[parent_id].keys())
            raise ValueError(f"[ERROR] Cannot locate coordinates for {parent_id}")
        coords = self.parents[parent_id]["coordinates"]

        if not crs:
            crs = self.parents[parent_id].get("crs", "EPSG:4326")

        parent_affine = rasterio.transform.from_bounds(*coords, width, height)
        parent = Image.open(parent_path)

        with rasterio.open(
            f"{geotiff_path}",
            "w",
            driver="GTiff",
            height=parent.height,
            width=parent.width,
            count=channels,
            transform=parent_affine,
            dtype="uint8",
            nodata=0,
            crs=crs,
        ) as dst:
            if len(parent.getbands()) == 1:
                parent_array = np.array(parent)
                dst.write(parent_array, indexes=1)
            else:
                parent_array = reshape_as_raster(parent)
                dst.write(parent_array)

    def save_patches_as_geotiffs(
        self,
        rewrite: bool | None = False,
        verbose: bool | None = False,
        crs: str | None = None,
    ) -> None:
        """
        Save all patches in :class:`~.load.images.MapImages` instance as
        geotiffs.

        Parameters
        ----------
        rewrite : bool, optional
            Whether to rewrite files if they already exist, by default False
        verbose : bool, optional
            Whether to print verbose outputs, by default False
        crs : str, optional
            The CRS of the coordinates.
            If None, the method will first look for ``crs`` in the patches dictionary and use those. If ``crs`` cannot be found in the dictionary, the method will use "EPSG:4326".
            By default None.
        """

        patches_list = self.list_patches()

        for patch_id in tqdm(patches_list):
            self._save_patch_as_geotiff(patch_id, rewrite, verbose, crs)

    def _save_patch_as_geotiff(
        self,
        patch_id: str,
        rewrite: bool | None = False,
        verbose: bool | None = False,
        crs: str | None = None,
    ) -> None:
        """Save a patch as a geotiff.

        Parameters
        ----------
        patch_id : str
            The ID of the patch to write.
        rewrite : bool, optional
            Whether to rewrite files if they already exist, by default False
        verbose : bool, optional
            Whether to print verbose outputs, by default False
        crs : Optional[str], optional
            The CRS of the coordinates.
            If None, the method will first look for ``crs`` in the patches dictionary and use those. If ``crs`` cannot be found in the dictionary, the method will use "EPSG:4326".
            By default None.

        Raises
        ------
        ValueError
            If patch directory does not exist.
        """

        patch_path = self.patches[patch_id]["image_path"]
        patch_dir = os.path.dirname(patch_path)
        patch = Image.open(patch_path)

        if not os.path.exists(patch_dir):
            raise ValueError(f'[ERROR] Patch directory "{patch_dir}" does not exist.')

        patch_id_no_ext = os.path.splitext(patch_id)[0]
        geotiff_path = f"{patch_dir}/{patch_id_no_ext}.tif"

        self.patches[patch_id]["geotiff_path"] = geotiff_path

        if os.path.isfile(f"{geotiff_path}"):
            if not rewrite:
                self._print_if_verbose(
                    f"[INFO] File already exists: {geotiff_path}.", verbose
                )
                return

        self._print_if_verbose(
            f"[INFO] Creating: {geotiff_path}.",
            verbose,
        )

        # get shape
        if "shape" not in self.patches[patch_id].keys():
            self._add_shape_id(patch_id)
        height, width, channels = self.patches[patch_id]["shape"]

        # get coords
        if "coordinates" not in self.patches[patch_id].keys():
            self._add_patch_coords_id(patch_id)
        coords = self.patches[patch_id]["coordinates"]

        if not crs:
            crs = self.patches[patch_id].get("crs", "EPSG:4326")

        # for edge patches, crop the patch to the correct size first
        min_x, min_y, max_x, max_y = self.patches[patch_id]["pixel_bounds"]
        if width != max_x - min_x:
            width = max_x - min_x
            patch = patch.crop((0, 0, width, height))
        if height != max_y - min_y:
            height = max_y - min_y
            patch = patch.crop((0, 0, width, height))

        patch_affine = rasterio.transform.from_bounds(*coords, width, height)

        with rasterio.open(
            f"{geotiff_path}",
            "w",
            driver="GTiff",
            height=patch.height,
            width=patch.width,
            count=channels,
            transform=patch_affine,
            dtype="uint8",
            nodata=0,
            crs=crs,
        ) as dst:
            if len(patch.getbands()) == 1:
                patch_array = np.array(patch)
                dst.write(patch_array, indexes=1)
            else:
                patch_array = reshape_as_raster(patch)
                dst.write(patch_array)

    def save_patches_to_geojson(
        self,
        geojson_fname: str | None = "patches.geojson",
        rewrite: bool | None = False,
        crs: str | None = None,
    ) -> None:
        """Saves patches to a geojson file.

        Parameters
        ----------
        geojson_fname : Optional[str], optional
            The name of the geojson file, by default "patches.geojson"
        rewrite : Optional[bool], optional
            Whether to overwrite an existing file, by default False.
        crs : Optional[str], optional
            The CRS to use when writing the geojson.
            If None, the method will look for "crs" in the patches dictionary and, if found, will use that. Otherwise it will set the crs to the default value of "EPSG:4326".
            By default None
        """
        if len(self.patches.keys()) == 0:
            raise ValueError(
                "[ERROR] No patches found. Please patchify your maps first!"
            )

        if os.path.isfile(geojson_fname):
            if not rewrite:
                print(
                    f"[WARNING] File already exists: {geojson_fname}. Use ``rewrite=True`` to overwrite."
                )
                return

        self.check_georeferencing()
        if not self.georeferenced:
            raise ValueError(
                "[ERROR] No geographic information found. Please run `add_geo_info`  or `add_metadata` first."
            )

        _, patch_df = self.convert_images()

        if crs and crs != patch_df.crs:
            print(
                f"[INFO] Reprojecting patches to {crs}. Note: This will not update coordinates column."
            )
            patch_df = patch_df.to_crs(crs)

        if not crs:
            crs = patch_df.crs

        if "image_id" in patch_df.columns:
            patch_df.drop(columns=["image_id"], inplace=True)
        patch_df.reset_index(names="image_id", inplace=True)

        # drop pixel stats columns
        patch_df.drop(columns=patch_df.filter(like="pixel", axis=1), inplace=True)

        # save
        patch_df.to_file(geojson_fname, driver="GeoJSON", engine="pyogrio")<|MERGE_RESOLUTION|>--- conflicted
+++ resolved
@@ -23,14 +23,8 @@
 from PIL import Image, ImageOps, ImageStat
 from pyproj import Transformer
 from rasterio.plot import reshape_as_raster
-<<<<<<< HEAD
 from shapely.geometry import box
-from tqdm.auto import tqdm
-=======
-from shapely import wkt
-from shapely.geometry import Polygon, box
 from tqdm.autonotebook import tqdm
->>>>>>> 3db8e6fb
 
 from mapreader.download.data_structures import GridBoundingBox, GridIndex
 from mapreader.download.downloader_utils import get_polygon_from_grid_bb
