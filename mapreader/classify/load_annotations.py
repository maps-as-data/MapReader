#!/usr/bin/env python
# -*- coding: utf-8 -*-

import os
from decimal import Decimal
from typing import Callable, Optional, Union

import matplotlib.pyplot as plt
import numpy as np
import pandas as pd
from PIL import Image
from sklearn.model_selection import train_test_split
from torch import Tensor
from torch.utils.data import DataLoader, Sampler, WeightedRandomSampler
from torchvision.transforms import Compose

from .datasets import PatchDataset


class AnnotationsLoader:
    def __init__(self):
        """
        A Class for loading annotations and preparing datasets and dataloaders for use in training/validation of a model.
        """
        self.annotations = pd.DataFrame()
        self.reviewed = pd.DataFrame()
        self.id_col = None
        self.patch_paths_col = None
        self.label_col = None
        self.datasets = None

    def load(
        self,
        annotations: Union[str, pd.DataFrame],
        delimiter: Optional[str] =",",
        images_dir: Optional[str] = None,
        remove_broken: Optional[bool] = True,
        ignore_broken: Optional[bool] = False,
        id_col: Optional[str] = "image_id",
        patch_paths_col: Optional[str] = "image_path",
        label_col: Optional[str] = "label",
        append: Optional[bool] = True,
        scramble_frame: Optional[bool] = False,
        reset_index: Optional[bool] = False,
    ):
        """Loads annotations from a csv file or dataframe and can be used to set the ``id_col``, ``patch_paths_col`` and ``label_col`` attributes.

        Parameters
        ----------
        annotations : Union[str, pd.DataFrame]
            The annotations.
            Can either be the path to a csv file or a pandas.DataFrame.
        delimiter : Optional[str], optional
            The delimiter to use when loading the csv file as a dataframe, by default ",".
        images_dir : Optional[str], optional
            The path to the directory in which patches are stored.
            This argument should be passed if image paths are different from the path saved in annotations dataframe/csv.
            If None, no updates will be made to the image paths in the annotations dataframe/csv. 
            By default None.
        remove_broken : Optional[bool], optional
            Whether to remove annotations with broken image paths.
            If False, annotations with broken paths will remain in annotations dataframe and may cause issues!
            By default True.
        ignore_broken : Optional[bool], optional
            Whether to ignore broken image paths (only valid if remove_broken=False).
            If True, annotations with broken paths will remain in annotations dataframe and no error will be raised. This may cause issues!
            If False, annotations with broken paths will raise error. By default, False.
        id_col : Optional[str], optional
            The name of the column which contains the image IDs, by default "image_id".
        patch_paths_col : Optional[str], optional
            The name of the column containing the image paths, by default "image_path".
        label_col : Optional[str], optional
            The name of the column containing the image labels, by default "label".
        append : Optional[bool], optional
            Whether to append the annotations to a pre-existing ``annotations`` dataframe.
            If False, existing dataframe will be overwritten.
            By default True.
        scramble_frame : Optional[bool], optional
            Whether to shuffle the rows of the dataframe, by default False.
        reset_index : Optional[bool], optional
            Whether to reset the index of the dataframe (e.g. after shuffling), by default False.

        Raises
        ------
        ValueError
            If ``annotations`` is passed as something other than a string or pd.DataFrame.
        """

        if not self.id_col:
            self.id_col = id_col
        elif self.id_col != id_col:
            print(
                f'[WARNING] ID column was previously "{self.id_col}, but will now be set to {id_col}.'
            )

        if not self.patch_paths_col:
            self.patch_paths_col = patch_paths_col
        elif self.patch_paths_col != patch_paths_col:
            print(
                f'[WARNING] Patch paths column was previously "{self.patch_paths_col}, but will now be set to {patch_paths_col}.'
            )

        if not self.label_col:
            self.label_col = label_col
        elif self.label_col != label_col:
            print(
                f'[WARNING] Label column was previously "{self.label_col}, but will now be set to {label_col}.'
            )

        if not isinstance(annotations, (str, pd.DataFrame)):
            raise ValueError(
                "[ERROR] Please pass ``annotations`` as a string (path to csv file) or pd.DataFrame."
            )
        if isinstance(annotations, str):
            annotations = self._load_annotations_csv(
                annotations, delimiter, scramble_frame, reset_index
            )

        if images_dir:
            abs_images_dir = os.path.abspath(images_dir)
            annotations[self.patch_paths_col] = annotations[self.id_col].apply(lambda x: os.path.join(abs_images_dir, x))

        annotations = annotations.astype(
            {self.label_col: str}
        )  # ensure labels are interpreted as strings

        if append:
            self.annotations = pd.concat([self.annotations, annotations])
        else:
            self.annotations = annotations

        self._check_patch_paths(remove_broken=remove_broken, ignore_broken=ignore_broken)

        unique_labels = self.annotations[self.label_col].unique().tolist()
        self.unique_labels = unique_labels
        self.annotations["label_index"] = self.annotations[self.label_col].apply(
            self._get_label_index
        )

        labels_map = {i: label for i, label in enumerate(unique_labels)}
        self.labels_map = labels_map

        print(self)

    def _load_annotations_csv(
        self,
        annotations: str,
        delimiter: Optional[str] = ",",
        scramble_frame: Optional[bool] = False,
        reset_index: Optional[bool] = False,
    ) -> pd.DataFrame:
        """Loads annotations from a csv file.

        Parameters
        ----------
        annotations : str
            The path to the annotations csv file.
        delimiter : Optional[str], optional
            The delimiter to use when loading the csv file as a dataframe, by default ",".
        scramble_frame : Optional[bool], optional
            Whether to shuffle the rows of the dataframe, by default False.
        reset_index : Optional[bool], optional
            Whether to reset the index of the dataframe (e.g. after shuffling), by default False.

        Returns
        -------
        pd.DataFrame
            Dataframe containing the annotations.

        Raises
        ------
        ValueError
            If ``annotations`` is passed as something other than a string or pd.DataFrame.
        """

        if os.path.isfile(annotations):
            print(f'[INFO] Reading "{annotations}"')
            annotations = pd.read_csv(annotations, sep=delimiter, index_col=0)
        else:
            raise ValueError(f'[ERROR] "{annotations}" cannot be found.')

        if scramble_frame:
            annotations = annotations.sample(frac=1)
        if reset_index:
            annotations.reset_index(drop=True, inplace=True)

        annotations.drop_duplicates(subset=self.id_col, inplace=True, keep="first")
        return annotations

    def _check_patch_paths(
            self,
            remove_broken: Optional[bool] = True,
            ignore_broken: Optional[bool] = False,
        ) -> None:

        """
        Checks the file paths of annotations and manages broken paths.

        Parameters
        ----------
        remove_broken : Optional[bool], optional
            Whether to remove annotations with broken image paths.
            If False, annotations with broken paths will remain in annotations dataframe and may cause issues!
            By default True.
        ignore_broken : Optional[bool], optional
            Whether to ignore broken image paths (only valid if remove_broken=False).
            If True, annotations with broken paths will remain in annotations dataframe and no error will be raised. This may cause issues!
        """

        if len(self.annotations) == 0:
            return

        broken_paths = []
        for i, patch_path in self.annotations[self.patch_paths_col].items():
            if not os.path.exists(patch_path):
                broken_paths.append(patch_path)
                if remove_broken:
                    self.annotations.drop(i, inplace=True)
        
        if len(broken_paths)!=0: # write broken paths to text file
            with open('broken_files.txt', 'w') as f:
                for broken_path in broken_paths:
                    f.write(f"{broken_path}\n")

            print(f"[WARNING] {len(broken_paths)} files cannot be found.\n\
Check '{os.path.abspath('broken_paths.txt')}' for more details and, if possible, update your file paths using the 'images_dir' argument.")

            if remove_broken:
                if len(self.annotations)==0:
                    raise ValueError("[ERROR] No annotations remaining. \
Please check your files exist and, if possible, update your file paths using the 'images_dir' argument.")
                else:
                    print(f"[INFO] Annotations with broken file paths have been removed.\n\
Number of annotations remaining: {len(self.annotations)}")
            
            else: # raise error for 'remove_broken=False'
                if ignore_broken:
                    print(f"[WARNING] Continuing with {len(broken_paths)} broken file paths.")
                else:
                    raise ValueError(f"[ERROR] {len(broken_paths)} files cannot be found.")

    def show_patch(self, patch_id: str) -> None:
        """
        Display a patch and its label.

        Parameters
        ----------
        patch_id : str
            The image ID of the patch to show.

        Returns
        -------
        None
        """

        if len(self.annotations) == 0:
            raise ValueError("[ERROR] No annotations loaded.")

        patch_row = self.annotations[self.annotations[self.id_col] == patch_id]
        patch_path = patch_row[self.patch_paths_col].values[0]
        patch_label = patch_row[self.label_col].values[0]
        try:
            img = Image.open(patch_path)
        except FileNotFoundError as e:
            e.add_note(f'[ERROR] File could not be found: "{patch_path}".\n\n\
Please check your image paths in your annonations.csv file and update them if necessary.')

        plt.imshow(img)
        plt.axis("off")
        plt.title(patch_label)
        plt.show()

    def print_unique_labels(self) -> None:
        """Prints unique labels

        Raises
        ------
        ValueError
            If no annotations are found.
        """
        if len(self.annotations) == 0:
            raise ValueError("[ERROR] No annotations loaded.")

        print(f"[INFO] Unique labels: {self.unique_labels}")

    def review_labels(
        self,
        label_to_review: Optional[str] = None,
        chunks: Optional[int] = 8 * 3,
        num_cols: Optional[int] = 8,
        exclude_df: Optional[pd.DataFrame] = None,
        include_df: Optional[pd.DataFrame] = None,
        deduplicate_col: Optional[str] = "image_id",
    ) -> None:
        """
        Perform image review on annotations and update labels for a given
        label or all labels.

        Parameters
        ----------
        label_to_review : str, optional
            The target label to review. If not provided, all labels will be
            reviewed, by default ``None``.
        chunks : int, optional
            The number of images to display at a time, by default ``24``.
        num_cols : int, optional
            The number of columns in the display, by default ``8``.
        exclude_df : pandas.DataFrame, optional
            A DataFrame of images to exclude from review, by default ``None``.
        include_df : pandas.DataFrame, optional
            A DataFrame of images to include for review, by default ``None``.
        deduplicate_col : str, optional
            The column to use for deduplicating reviewed images, by default
            ``"image_id"``.

        Returns
        -------
        None

        Notes
        ------
        This method reviews images with their corresponding labels and allows
        the user to change the label for each image.

        Updated labels are saved in ``self.annotations`` and in a newly created ``self.reviewed`` DataFrame.
        If ``exclude_df`` is provided, images found in this df are skipped in the review process.
        If ``include_df`` is provided, only images found in this df are reviewed.
        The ``self.reviewed`` DataFrame is deduplicated based on the ``deduplicate_col``.
        """
        if len(self.annotations) == 0:
            raise ValueError("[ERROR] No annotations loaded.")

        if label_to_review:
            annots2review = self.annotations[
                self.annotations[self.label_col] == label_to_review
            ]
            annots2review.reset_index(inplace=True, drop=True)
        else:
            annots2review = self.annotations
            annots2review.reset_index(inplace=True, drop=True)

        if exclude_df is not None:
            if isinstance(exclude_df, pd.DataFrame):
                merged_df = pd.merge(
                    annots2review, exclude_df, how="left", indicator=True
                )
                annots2review = merged_df[merged_df["_merge"] == "left_only"].drop(
                    columns="_merge"
                )
                annots2review.reset_index(inplace=True, drop=True)
            else:
                raise ValueError("[ERROR] ``exclude_df`` must be a pandas dataframe.")

        if include_df is not None:
            if isinstance(include_df, pd.DataFrame):
                annots2review = pd.merge(annots2review, include_df, how="right")
                annots2review.reset_index(inplace=True, drop=True)
            else:
                raise ValueError("[ERROR] ``include_df`` must be a pandas dataframe.")

        image_idx = 0
        while image_idx < len(annots2review):
            print('[INFO] Type "exit", "end" or "stop" to exit.')
            print(
                f"[INFO] Showing {image_idx}-{image_idx+chunks} out of {len(annots2review)}."  # noqa
            )
            plt.figure(figsize=(num_cols * 3, (chunks // num_cols) * 3))
            counter = 1
            iter_ids = []
            while (counter <= chunks) and (image_idx < len(annots2review)):
                # The first term is just a ceiling division, equivalent to:
                # from math import ceil
                # int(ceil(chunks / num_cols))
                plt.subplot((chunks // num_cols), num_cols, counter)
                patch_path = annots2review.iloc[image_idx][self.patch_paths_col]
                try:
                    img = Image.open(patch_path)
                except FileNotFoundError as e:
                    e.add_note(f'[ERROR] File could not be found: "{patch_path}".\n\n\
Please check your image paths and update them if necessary.')
                plt.imshow(img)
                plt.xticks([])
                plt.yticks([])
                plt.title(
                    f"{annots2review.iloc[image_idx][self.label_col]} | id: {annots2review.iloc[image_idx].name}"  # noqa
                )
                iter_ids.append(annots2review.iloc[image_idx].name)
                # Add to reviewed
                self.reviewed = self.reviewed.append(annots2review.iloc[image_idx])
                try:
                    self.reviewed.drop_duplicates(subset=[deduplicate_col])
                except Exception:
                    pass
                counter += 1
                image_idx += 1
            plt.show()

            print(f"[INFO] IDs of current patches: {iter_ids}")
            q = "\nEnter IDs, comma separated (or press enter to continue): "
            user_input_ids = input(q)

            while user_input_ids.strip().lower() not in [
                "",
                "exit",
                "end",
                "stop",
            ]:
                list_input_ids = user_input_ids.split(",")
                print(
                    f"[INFO] Options for labels (or create a new label):{list(self.annotations[self.label_col].unique())}"
                )
                input_label = input("Enter new label:  ")

                for input_id in list_input_ids:
                    input_id = int(input_id)
                    # Change both annotations and reviewed
                    self.annotations.loc[input_id, self.label_col] = input_label
                    self.reviewed.loc[input_id, self.label_col] = input_label
                    # Update label indices
                    self.annotations.loc[
                        input_id, "label_index"
                    ] = self._get_label_index(input_label)
                    self.reviewed.loc[input_id, "label_index"] = self._get_label_index(
                        input_label
                    )
                    assert (
                        self.annotations[self.label_col].value_counts().tolist()
                        == self.annotations["label_index"].value_counts().tolist()
                    )
                    print(
                        f'[INFO] Image {input_id} has been relabelled as "{input_label}"'
                    )

                user_input_ids = input(q)

            if user_input_ids.lower() in ["exit", "end", "stop"]:
                break

        print("[INFO] Exited.")

    def show_sample(self, label_to_show: str, num_samples: Optional[int] = 9) -> None:
        """Show a random sample of images with the specified label (tar_label).

        Parameters
        ----------
        label_to_show : str, optional
            The label of the images to show.
        num_sample : int, optional
            The number of images to show.
            If ``None``, all images with the specified label will be shown. Default is ``9``.

        Returns
        -------
        None
        """
        if len(self.annotations) == 0:
            raise ValueError("[ERROR] No annotations loaded.")

        annot2plot = self.annotations[self.annotations[self.label_col] == label_to_show]
        annot2plot = annot2plot.sample(frac=1)
        annot2plot.reset_index(drop=True, inplace=True)

        num_samples = min(len(annot2plot), num_samples)

        plt.figure(figsize=(8, num_samples))
        for i in range(num_samples):
            plt.subplot(int(num_samples / 2.0), 3, i + 1)
            patch_path = annot2plot.iloc[i][self.patch_paths_col]
            try:
                img = Image.open(patch_path)
            except FileNotFoundError:
                raise FileNotFoundError(f'[ERROR] File could not be found: "{patch_path}".\n\n\
Please check your image paths and update them if necessary.')
            plt.imshow(img)
            plt.axis("off")
            plt.title(annot2plot.iloc[i][self.label_col])
        plt.show()

    def create_datasets(
        self,
        frac_train: Optional[float] = 0.70,
        frac_val: Optional[float] = 0.15,
        frac_test: Optional[float] = 0.15,
        random_state: Optional[int] = 1364,
        train_transform: Optional[Union[str, Compose, Callable]] = "train",
        val_transform: Optional[Union[str, Compose, Callable]] = "val",
        test_transform: Optional[Union[str, Compose, Callable]] = "test",
    ) -> None:
        """
        Splits the dataset into three subsets: training, validation, and test sets (DataFrames) and saves them as a dictionary in ``self.datasets``.

        Parameters
        ----------
        frac_train : float, optional
            Fraction of the dataset to be used for training.
            By default ``0.70``.
        frac_val : float, optional
            Fraction of the dataset to be used for validation.
            By default ``0.15``.
        frac_test : float, optional
            Fraction of the dataset to be used for testing.
            By default ``0.15``.
        random_state : int, optional
            Random seed to ensure reproducibility. The default is ``1364``.
        train_transform: str, tochvision.transforms.Compose or Callable, optional
            The transform to use on the training dataset images.
            Options are "train", "test" or "val" or, a callable object (e.g. a torchvision transform or torchvision.transforms.Compose).
            By default "train".
        val_transform: str, tochvision.transforms.Compose or Callable, optional
            The transform to use on the validation dataset images.
            Options are "train", "test" or "val" or, a callable object (e.g. a torchvision transform or torchvision.transforms.Compose).
            By default "val".
        test_transform: str, tochvision.transforms.Compose or Callable, optional
            The transform to use on the test dataset images.
            Options are "train", "test" or "val" or, a callable object (e.g. a torchvision transform or torchvision.transforms.Compose).
            By default "test".


        Raises
        ------
        ValueError
            If the sum of fractions of training, validation and test sets does
            not add up to 1.

        Returns
        -------
        None

        Notes
        -----
        This method saves the split datasets as a dictionary in ``self.datasets``.

        Following fractional ratios provided by the user, where each subset is
        stratified by the values in a specific column (that is, each subset has
        the same relative frequency of the values in the column). It performs
        this splitting by running ``train_test_split()`` twice.

        See ``PatchDataset`` for more information on transforms.
        """
        if len(self.annotations) == 0:
            raise ValueError("[ERROR] No annotations loaded.")

        frac_train = Decimal(str(frac_train))
        frac_val = Decimal(str(frac_val))
        frac_test = Decimal(str(frac_test))

        if sum([frac_train + frac_val + frac_test]) != 1:
            raise ValueError(
                f"[ERROR] ``frac_train`` ({frac_train}), ``frac_val`` ({frac_val}) and ``frac_test`` ({frac_test}) do not add up to 1."
            )  # noqa

        labels = self.annotations[self.label_col]

        # Split original dataframe into train and temp (val+test) dataframes.
        df_train, df_temp, _, labels_temp = train_test_split(
            self.annotations,
            labels,
            stratify=labels,
            test_size=float(1 - frac_train),
            random_state=random_state,
        )

        if frac_test != 0:
            # Split the temp dataframe into val and test dataframes.
            relative_frac_test = Decimal(frac_test / (frac_val + frac_test))
            relative_frac_test = relative_frac_test.quantize(Decimal("0.001"))
            df_val, df_test, _, _ = train_test_split(
                df_temp,
                labels_temp,
                stratify=labels_temp,
                test_size=float(relative_frac_test),
                random_state=random_state,
            )
            assert len(self.annotations) == len(df_train) + len(df_val) + len(df_test)

        else:
            df_val = df_temp
            df_test = None
            assert len(self.annotations) == len(df_train) + len(df_val)

        train_dataset = PatchDataset(
            df_train,
            train_transform,
            patch_paths_col=self.patch_paths_col,
            label_col=self.label_col,
            label_index_col="label_index",
        )
        val_dataset = PatchDataset(
            df_val,
            val_transform,
            patch_paths_col=self.patch_paths_col,
            label_col=self.label_col,
            label_index_col="label_index",
        )
        
<<<<<<< HEAD
        if df_test is not None:
=======
        if df_test:
>>>>>>> 9bd15956
            test_dataset = PatchDataset(
                df_test,
                test_transform,
                patch_paths_col=self.patch_paths_col,
                label_col=self.label_col,
                label_index_col="label_index",
                )
            datasets = {"train": train_dataset, "val": val_dataset, "test": test_dataset}
        
        else:
            datasets = {"train": train_dataset, "val": val_dataset}

        dataset_sizes = {
            set_name: len(datasets[set_name]) for set_name in datasets.keys()
        }

        self.datasets = datasets
        self.dataset_sizes = dataset_sizes

        print(
            f'[INFO] Number of annotations in each set:')
        for set_name in datasets.keys():
            print(f"    - {set_name}:   {dataset_sizes[set_name]}")

    def create_dataloaders(
        self,
        batch_size: Optional[int] = 16,
        sampler: Optional[Union[Sampler, str, None]] = "default",
        shuffle: Optional[bool] = False,
        num_workers: Optional[int] = 0,
        **kwargs,
    ) -> None:
        """Creates a dictionary containing PyTorch dataloaders
        saves it to as ``self.dataloaders`` and returns it.

        Parameters
        ----------
        batch_size : int, optional
            The batch size to use for the dataloader. By default ``16``.
        sampler : Sampler, str or None, optional
            The sampler to use when creating batches from the training dataset.
        shuffle : bool, optional
            Whether to shuffle the dataset during training. By default ``False``.
        num_workers : int, optional
            The number of worker threads to use for loading data. By default ``0``.
        **kwds :
            Additional keyword arguments to pass to PyTorch's ``DataLoader`` constructor.

        Returns
        --------
        Dict
            Dictionary containing dataloaders.

        Notes
        -----
        ``sampler`` will only be applied to the training dataset (datasets["train"]).
        """
        if not self.datasets:
            print(
                "[INFO] Creating datasets using default train/val/test split of 0.7:0.15:0.15 and default transformations."
            )
            self.create_datasets()

        datasets = self.datasets

        if isinstance(sampler, str):
            if sampler == "default":
                print("[INFO] Using default sampler.")
                sampler = self._define_sampler()
            else:
                raise ValueError(
                    '[ERROR] ``sampler`` can only be a PyTorch sampler, ``"default"`` or ``None``.'
                )

        if sampler and shuffle:
            print("[INFO] ``sampler`` is defined so train dataset will be un-shuffled.")

        dataloaders = {
            set_name: DataLoader(
                datasets[set_name],
                batch_size=batch_size,
                sampler=sampler if set_name == "train" else None,
                shuffle=False if set_name == "train" else shuffle,
                num_workers=num_workers,
                **kwargs,
            )
            for set_name in datasets.keys()
        }

        self.dataloaders = dataloaders

        return dataloaders

    def _define_sampler(self):
        """Defines a weighted random sampler for the training dataset.
        Weighting are proportional to the reciprocal of number of instances of each label.

        Returns
        -------
        torch.utils.data.WeightedRandomSampler
            The sampler

        Raises
        ------
        ValueError
            If "train" cannot be found in ``self.datasets.keys()``.
        """
        if not self.datasets:
            self.create_datasets()

        datasets = self.datasets

        if "train" in datasets.keys():
            value_counts = (
                datasets["train"].patch_df[self.label_col].value_counts().to_list()
            )
            weights = np.reciprocal(Tensor(value_counts))
            weights = weights.double()
            sampler = WeightedRandomSampler(
                weights[datasets["train"].patch_df["label_index"].tolist()],
                num_samples=len(datasets["train"].patch_df),
            )

        else:
            raise ValueError('[ERROR] "train" should be one the dataset names.')

        return sampler

    def _get_label_index(self, label: str) -> int:
        """Gets the index of a label.

        Parameters
        ----------
        label : str
            A label from the ``label_col`` of the ``patch_df``.

        Returns
        -------
        int
            The index of the label.

        Notes
        -----
        Used to generate the ``label_index`` column.

        """
        return self.unique_labels.index(label)

    def __str__(self):
        print(f"[INFO] Number of annotations:   {len(self.annotations)}\n")
        if len(self.annotations) > 0:
            value_counts = self.annotations[self.label_col].value_counts()
            print(
                f'[INFO] Number of instances of each label (from column "{self.label_col}"):'
            )
            for label, count in value_counts.items():
                print(f"    - {label}:  {count}")
        return ""<|MERGE_RESOLUTION|>--- conflicted
+++ resolved
@@ -592,12 +592,7 @@
             label_col=self.label_col,
             label_index_col="label_index",
         )
-        
-<<<<<<< HEAD
         if df_test is not None:
-=======
-        if df_test:
->>>>>>> 9bd15956
             test_dataset = PatchDataset(
                 df_test,
                 test_transform,
