--- conflicted
+++ resolved
@@ -38,14 +38,9 @@
 
     def load(
         self,
-<<<<<<< HEAD
         annotations: str | pathlib.Path | pd.DataFrame | gpd.GeoDataFrame,
+        labels_map: dict | None = None,
         delimiter: str = ",",
-=======
-        annotations: str | pd.DataFrame,
-        labels_map: dict | None = None,
-        delimiter: str | None = ",",
->>>>>>> 329524ab
         images_dir: str | None = None,
         remove_broken: bool = True,
         ignore_broken: bool = False,
@@ -63,19 +58,12 @@
         ----------
         annotations : str | pathlib.Path | pd.DataFrame | gpd.GeoDataFrame
             The annotations.
-<<<<<<< HEAD
             Can either be the path to a CSV/TSV/geojson file, a pandas DataFrame or a geopandas GeoDataFrame.
+        labels_map : Optional[dict], optional
+            A dictionary mapping labels to indices. If not provided, labels will be mapped to indices based on the order in which they appear in the annotations dataframe. By default None.
         delimiter : str, optional
             The delimiter to use when loading the csv file as a DataFrame, by default ",".
         images_dir : str, optional
-=======
-            Can either be the path to a csv file or a pandas.DataFrame.
-        labels_map : Optional[dict], optional
-            A dictionary mapping labels to indices. If not provided, labels will be mapped to indices based on the order in which they appear in the annotations dataframe. By default None.
-        delimiter : Optional[str], optional
-            The delimiter to use when loading the csv file as a dataframe, by default ",".
-        images_dir : Optional[str], optional
->>>>>>> 329524ab
             The path to the directory in which patches are stored.
             This argument should be passed if image paths are different from the path saved in existing annotations.
             If None, no updates will be made to the image paths in the annotations DataFrame/csv.
