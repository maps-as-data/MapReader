--- conflicted
+++ resolved
@@ -567,58 +567,28 @@
                 f"[ERROR] ``frac_train`` ({frac_train}), ``frac_val`` ({frac_val}) and ``frac_test`` ({frac_test}) do not add up to 1."
             )  # noqa
 
-<<<<<<< HEAD
-        df_train  = pd.DataFrame()
-        df_val  = pd.DataFrame()
-        df_test   = pd.DataFrame()
-
-        for unique_label in self.unique_labels: # to stratify
+        df_train = pd.DataFrame()
+        df_val = pd.DataFrame()
+        df_test = pd.DataFrame()
+
+        for unique_label in self.unique_labels:  # to stratify
             data = self.annotations[self.annotations[self.label_col] == unique_label]
-            data = data.sample(frac=1) # shuffle
+            data = data.sample(frac=1)  # shuffle
             n_data = len(data)
             n_train = round(n_data * frac_train)
             n_val = round(n_data * frac_val)
             df_train = pd.concat([df_train, data[:n_train]])
-            df_val = pd.concat([df_val, data[n_train:n_train+n_val]])
-            df_test = pd.concat([df_test, data[n_train+n_val:]])
-
-        df_train = df_train.sample(frac=1) # shuffle
-        df_val = df_val.sample(frac=1) # shuffle
-        df_test = df_test.sample(frac=1) # shuffle
+            df_val = pd.concat([df_val, data[n_train : n_train + n_val]])
+            df_test = pd.concat([df_test, data[n_train + n_val :]])
+
+        df_train = df_train.sample(frac=1)  # shuffle
+        df_val = df_val.sample(frac=1)  # shuffle
+        df_test = df_test.sample(frac=1)  # shuffle
 
         assert len(self.annotations) == len(df_train) + len(df_val) + len(df_test)
-        
+
         if frac_test == 0:
             assert len(df_test) == 0
-=======
-        labels = self.annotations[self.label_col]
-
-        # Split original dataframe into train and temp (val+test) dataframes.
-        df_train, df_temp, _, labels_temp = train_test_split(
-            self.annotations,
-            labels,
-            stratify=labels,
-            test_size=float(1 - frac_train),
-            random_state=random_state,
-        )
-
-        if frac_test != 0:
-            # Split the temp dataframe into val and test dataframes.
-            relative_frac_test = Decimal(frac_test / (frac_val + frac_test))
-            relative_frac_test = relative_frac_test.quantize(Decimal("0.001"))
-            df_val, df_test, _, _ = train_test_split(
-                df_temp,
-                labels_temp,
-                stratify=labels_temp,
-                test_size=float(relative_frac_test),
-                random_state=random_state,
-            )
-            assert len(self.annotations) == len(df_train) + len(df_val) + len(df_test)
-
-        else:
-            df_val = df_temp
-            df_test = None
->>>>>>> 2236f3e5
             assert len(self.annotations) == len(df_train) + len(df_val)
 
         train_dataset = PatchDataset(
@@ -635,16 +605,6 @@
             label_col=self.label_col,
             label_index_col="label_index",
         )
-<<<<<<< HEAD
-        
-        test_dataset = PatchDataset(
-            df_test,
-            test_transform,
-            patch_paths_col=self.patch_paths_col,
-            label_col=self.label_col,
-            label_index_col="label_index",
-        )
-=======
         if df_test is not None:
             test_dataset = PatchDataset(
                 df_test,
@@ -661,7 +621,6 @@
 
         else:
             datasets = {"train": train_dataset, "val": val_dataset}
->>>>>>> 2236f3e5
 
         dataset_sizes = {
             set_name: len(datasets[set_name]) for set_name in datasets.keys()
