from __future__ import annotations

import math
from typing import Tuple

from shapely.geometry import LineString, Polygon, box

from .data_structures import Coordinate, GridBoundingBox, GridIndex


def create_polygon_from_latlons(
    min_lat: float,
    min_lon: float,
    max_lat: float,
    max_lon: float,
) -> Polygon:
    """Creates a polygon from latitudes and longitudes.

    Parameters
    ----------
    min_lat : float
        minimum latitude
    min_lon : float
        minimum longitude
    max_lat : float
        maximum latitude
    max_lon : float
        maximum longitude

    Returns
    -------
    Polygon
        shapely Polgyon
    """
    min_y, max_y = min_lat, max_lat  # for clarity - can delete?
    min_x, max_x = min_lon, max_lon  # for clarity - can delete?

    polygon = box(min_x, min_y, max_x, max_y)
    return polygon


def create_line_from_latlons(
    lat1_lon1: tuple,
    lat2_lon2: tuple,
) -> LineString:
    """Creates a line between two points.

    Parameters
    ----------
    lat1_lon1 : tuple
        Tuple defining first point
    lat2 : tuple
        Tuple defining second point

    Returns
    -------
    LineString
        shapely LineString
    """

    y1, x1 = lat1, lon1 = lat1_lon1  # for clarity - can delete?
    y2, x2 = lat2, lon2 = lat2_lon2  # for clarity - can delete?
    return LineString([(x1, y1), (x2, y2)])


def get_grid_bb_from_polygon(polygon: Polygon, zoom_level: int):
    """
    Create GridBoundingBox object from shapely.Polygon

    Parameters
    ----------
    polygon : shapely.Polygon
        shapely.Polygon to convert.
    zoom_level : int
        Zoom level to use when creating GridBoundingBox

    Returns
    -------
    GridBoundingBox
    """
    min_x, min_y, max_x, max_y = polygon.bounds
    start = Coordinate(min_y, min_x)  # (lat, lon), lower left
    end = Coordinate(max_y, max_x)  # (lat, lon), upper right
    start_idx = get_index_from_coordinate(start, zoom_level)
    end_idx = get_index_from_coordinate(end, zoom_level)
    return GridBoundingBox(start_idx, end_idx)


def get_polygon_from_grid_bb(grid_bb: GridBoundingBox):
    """
    Create shapely.Polygon object from GridBoundingBox

    Parameters
    ----------
    grid_bb : GridBoundingBox
        GridBoundingBox to convert.

    Returns
    -------
    shapely.Polygon
    """
<<<<<<< HEAD
    lower_corner = get_coordinate_from_index(grid_bb.lower_corner)
    upper_corner = get_coordinate_from_index(grid_bb.upper_corner)
    polygon = create_polygon_from_latlons(
        lower_corner.lat, lower_corner.lon, upper_corner.lat, upper_corner.lon
    )
=======
    lower_corner = grid_bb.lower_corner # SW
    upper_corner = grid_bb.upper_corner # SW

    # for NE corner of upper right tile, do x+1 and y+1
    upper_corner_NE = GridIndex(
        upper_corner.x + 1, 
        upper_corner.y + 1, 
        upper_corner.z
        )

    SW_coord = get_coordinate_from_index(lower_corner) 
    NE_coord = get_coordinate_from_index(upper_corner_NE)
    
    polygon = create_polygon_from_latlons(SW_coord.lat, SW_coord.lon, NE_coord.lat, NE_coord.lon)
>>>>>>> 8fdb38d7
    return polygon


# The code below converts lon-lat requests to the respective tile indices.
# Code adapted from https://github.com/baurls/TileStitcher.
# Conversions are taken from https://wiki.openstreetmap.org/wiki/Slippy_map_tilenames.


def get_index_from_coordinate(coordinate: Coordinate, zoom: int) -> GridIndex:
    """Create GridIndex object from Coordinate.

    Parameters
    ----------
    coordinate : Coordinate
        Coordinate to convert
    zoom : int
        Zoom level to use when creating GridIndex

    Returns
    -------
    GridIndex
    """
    (x, y) = _get_index_from_coordinate(coordinate.lon, coordinate.lat, zoom)
    return GridIndex(x, y, zoom)


def get_coordinate_from_index(grid_index: GridIndex) -> Coordinate:
    """Create Coordinate object from GridIndex.

    Parameters
    ----------
    grid_index : GridIndex
        GridIndex to convert

    Returns
    -------
    Coordinate
        The upper left corner of the tile.


    """
    lon, lat = _get_coordinate_from_index(grid_index.x, grid_index.y, grid_index.z)
    return Coordinate(lat, lon)


def _get_index_from_coordinate(lon: float, lat: float, z: int) -> Tuple[(int, int)]:
    """Generate (x,y) tuple from Coordinate latitudes and longitudes.

    Returns
    -------
    Tuple
        (x,y) tuple.
    """
    assert z >= 0, "Zoom level must be positive"
    n = 2**z
    x = int((lon + 180) / 360 * n)
    lat_rad = math.radians(lat)
    y = int((1 - math.asinh(math.tan(lat_rad)) / math.pi) / 2.0 * n)
    return x, y


def _get_coordinate_from_index(x: int, y: int, z: int) -> Tuple[(float, float)]:
    """Generate (lon, lat) tuple from GridIndex x, y and zoom level (z).

    Returns
    -------
    Tuple
        (lon, lat) tuple representing the upper left corner of the tile.
    """
    assert z >= 0, "Zoom level must be positive"
    n = 2**z
    lon = (x / n) * 360 - 180
    lat_rad = math.atan(math.sinh(math.pi * (1 - 2 * y / n)))
    lat = math.degrees(lat_rad)
    return lon, lat<|MERGE_RESOLUTION|>--- conflicted
+++ resolved
@@ -99,13 +99,6 @@
     -------
     shapely.Polygon
     """
-<<<<<<< HEAD
-    lower_corner = get_coordinate_from_index(grid_bb.lower_corner)
-    upper_corner = get_coordinate_from_index(grid_bb.upper_corner)
-    polygon = create_polygon_from_latlons(
-        lower_corner.lat, lower_corner.lon, upper_corner.lat, upper_corner.lon
-    )
-=======
     lower_corner = grid_bb.lower_corner # SW
     upper_corner = grid_bb.upper_corner # SW
 
@@ -119,8 +112,9 @@
     SW_coord = get_coordinate_from_index(lower_corner) 
     NE_coord = get_coordinate_from_index(upper_corner_NE)
     
-    polygon = create_polygon_from_latlons(SW_coord.lat, SW_coord.lon, NE_coord.lat, NE_coord.lon)
->>>>>>> 8fdb38d7
+    polygon = create_polygon_from_latlons(
+        SW_coord.lat, SW_coord.lon, NE_coord.lat, NE_coord.lon
+    )
     return polygon
 
 
