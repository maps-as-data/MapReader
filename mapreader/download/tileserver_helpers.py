--- conflicted
+++ resolved
@@ -7,10 +7,6 @@
 
 from typing import List, Tuple, Optional
 
-<<<<<<< HEAD
-    Args:
-        geom (str): geometry type, e.g., polygon
-=======
 
 def create_hf(geom: str) -> Tuple[str, str]:
     """
@@ -33,7 +29,6 @@
     ------
     NotImplementedError
         If the specified geometry type is not implemented.
->>>>>>> 451230aa
     """
 
     if geom == "polygon":
