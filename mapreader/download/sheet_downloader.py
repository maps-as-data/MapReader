--- conflicted
+++ resolved
@@ -573,17 +573,11 @@
 
         if os.path.exists(out_filepath):
             existing_metadata_df = pd.read_csv(out_filepath, sep=",", index_col=0)
-<<<<<<< HEAD
             metadata_df = pd.concat(
                 [existing_metadata_df, new_metadata_df], ignore_index=True
             )
-            metadata_df.drop_duplicates(subset=["grid_bb"], keep="first", inplace=True)
+            metadata_df.drop_duplicates(keep="first", inplace=True)
         else:
-=======
-            metadata_df = pd.concat([existing_metadata_df, new_metadata_df], ignore_index=True)
-            metadata_df.drop_duplicates(keep="first", inplace=True)
-        else: 
->>>>>>> 8fdb38d7
             metadata_df = new_metadata_df
 
         metadata_df.to_csv(out_filepath, sep=",")
