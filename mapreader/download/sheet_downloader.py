from __future__ import annotations

import os
import re
import shutil
import time
import urllib
import urllib.request

import cartopy.crs as ccrs
import geopandas as gpd
import matplotlib.image as mpimg
import matplotlib.pyplot as plt
import pandas as pd
<<<<<<< HEAD
from shapely.geometry import LineString, Point, Polygon
from tqdm.auto import tqdm
=======
from pyproj.crs import CRS
from shapely.geometry import LineString, Point, Polygon, shape
from shapely.ops import unary_union
from tqdm.autonotebook import tqdm
>>>>>>> 3db8e6fb

from mapreader.utils.load_frames import load_from_geojson

from .downloader_utils import get_grid_bb_from_polygon, get_polygon_from_grid_bb
from .tile_loading import DEFAULT_TEMP_FOLDER, TileDownloader
from .tile_merging import TileMerger


class SheetDownloader:
    """
    A class to download map sheets using metadata.
    """

    def __init__(
        self,
        metadata_path: str,
        download_url: str | list,
    ) -> None:
        """
        Initialize SheetDownloader class

        Parameters
        ----------
        metadata_path : str
            path to metadata.json
        download_url : Union[str, list]
            The base URL pattern used to download tiles from the server. This
            should contain placeholders for the x coordinate (``x``), the y
            coordinate (``y``) and the zoom level (``z``).
        """
        self.found_queries = gpd.GeoDataFrame()
        self.merged_polygon = None

        assert isinstance(
            metadata_path, str
        ), "[ERROR] Please pass metadata_path as string."

        if os.path.isfile(metadata_path):
            self.metadata = load_from_geojson(metadata_path)
            print(self.__str__())
        else:
            raise ValueError("[ERROR] Metadata file not found.")

        if isinstance(download_url, str):
            my_ts = [download_url]
        elif isinstance(download_url, list):
            my_ts = download_url
        else:
            raise ValueError(
                "[ERROR] Please pass ``download_url`` as string or list of strings."
            )

        self.tile_server = my_ts

        self.crs = self.metadata.crs.to_string()

    def __str__(self) -> str:
        info = f"[INFO] Metadata file has {self.__len__()} item(s)."
        return info

    def __len__(self) -> int:
        return len(self.metadata)

    def get_grid_bb(self, zoom_level: int | None = 14) -> None:
        """
        Creates a grid bounding box for each map in metadata.

        Parameters
        ----------
        zoom_level : int, optional
            The zoom level to use when creating the grid bounding box.
            Later used when downloading maps, by default 14.
        """
        if self.crs != "EPSG:4326":
            raise NotImplementedError(
                "[ERROR] At the moment, MapReader can only create grid bounding boxes and download map sheets using coordinates in WGS1984 (aka EPSG:4326)."
            )

        self.metadata["grid_bb"] = self.metadata["geometry"].apply(
            lambda x: get_grid_bb_from_polygon(x, zoom_level)
        )

    def extract_wfs_id_nos(self) -> None:
        """
        Extracts WFS ID numbers from metadata.
        """
        self.metadata["wfs_id_no"] = self.metadata["id"].apply(
            lambda x: int(x.split(sep=".")[-1])
        )  # extract WFS ID number

    def extract_published_dates(
        self,
        date_col: str | None = None,
    ) -> None:
        """
        Extracts publication dates from metadata.

        Parameters
        ----------
            date_col : str or None, optional
                A string indicating the metadata column containing the publication date.
                If  None, "WFS_TITLE" will be used. Date will then be extracted by regex searching for "Published: XXX".
                By default None.
        """
        if date_col:
            if not isinstance(date_col, str):
                raise ValueError("[ERROR] Please pass ``date_col`` as a string.")

            if date_col in self.metadata.columns:
                self.metadata["published_date"] = self.metadata[date_col].apply(
                    self._convert_date_to_int
                )
            else:
                raise ValueError(f"[ERROR] {date_col} not found in metadata columns.")

        else:
            self.metadata["published_date"] = self.metadata["WFS_TITLE"].apply(
                self._extract_date_from_wfs_title
            )

        self.metadata["published_date"] = self.metadata["published_date"].astype(
            "Int64"
        )  # convert to Int64

        n_missing = self.metadata["published_date"].isna().sum()
        if n_missing > 0:
            if n_missing == len(self.metadata) and date_col:
                raise ValueError(
                    "[ERROR] No publication dates found. Please check your `date_col`"
                )
            print(
                f'[INFO] {self.metadata["published_date"].isna().sum()} maps are missing publication dates.'
            )

    @staticmethod
    def _extract_date_from_wfs_title(x):
        date = re.findall(r"Published.*[\D]([\d]+)", x, flags=re.IGNORECASE)
        if len(date) == 0:  # no date found
            return None
        elif len(date) == 1:  # single date found
            return int(date[0])
        elif len(date) > 1:  # multiple dates found
            print("[WARNING] Multiple published dates detected. Using last date.")
            return int(date[-1])

    @staticmethod
    def _convert_date_to_int(x):
        try:
            return int(x)
        except ValueError:
            return None

    def get_merged_polygon(self) -> None:
        """
        Creates a multipolygon representing all maps in metadata.
        """
        self.merged_polygon = self.metadata["geometry"].unary_union

    def get_minmax_latlon(self) -> None:
        """
        Prints minimum and maximum latitudes and longitudes of all maps in metadata.
        """
        if self.merged_polygon is None:
            self.get_merged_polygon()

        min_x, min_y, max_x, max_y = self.merged_polygon.bounds
        print(
            f"[INFO] Min lat: {min_y}, max lat: {max_y} \n\
[INFO] Min lon: {min_x}, max lon: {max_x}"
        )

    ## queries
    def query_map_sheets_by_wfs_ids(
        self,
        wfs_ids: list | int,
        append: bool | None = False,
        print: bool | None = False,
    ) -> None:
        """
        Find map sheets by WFS ID numbers.

        Parameters
        ----------
        wfs_ids : Union[list, int]
            The WFS ID numbers of the maps to download.
        append : bool, optional
            Whether to append to current query results or start over.
            By default False
        print: bool, optional
            Whether to print query results or not.
            By default False
        """
        if "wfs_id_no" not in self.metadata.columns:
            self.extract_wfs_id_nos()

        if isinstance(wfs_ids, list):
            requested_maps = wfs_ids
        elif isinstance(wfs_ids, int):
            requested_maps = [wfs_ids]
        else:
            raise ValueError("[ERROR] Please pass ``wfs_ids`` as int or list of ints.")

        if not append:
            self.found_queries = gpd.GeoDataFrame()  # reset each time

        self.found_queries = pd.concat(
            [
                self.found_queries,
                self.metadata[self.metadata["wfs_id_no"].isin(requested_maps)],
            ]
        ).drop_duplicates(subset="id")

        if print:
            self.print_found_queries()

    def query_map_sheets_by_polygon(
        self,
        polygon: Polygon,
        mode: str | None = "within",
        append: bool | None = False,
        print: bool | None = False,
    ) -> None:
        """
        Find map sheets which are found within or intersecting with a defined polygon.

        Parameters
        ----------
        polygon : Polygon
            shapely Polygon
        mode : str, optional
            The mode to use when finding maps.
            Options of ``"within"``, which returns all map sheets which are completely within the defined polygon,
            and ``"intersects""``, which returns all map sheets which intersect/overlap with the defined polygon.
            By default "within".
        append : bool, optional
            Whether to append to current query results or start over.
            By default False
        print: bool, optional
            Whether to print query results or not.
            By default False

        Notes
        -----
        Use ``create_polygon_from_latlons()`` to create polygon.
        """
        if not isinstance(polygon, Polygon):
            raise ValueError(
                "[ERROR] Please pass polygon as shapely.geometry.Polygon object.\n\
[HINT] Use ``create_polygon_from_latlons()`` to create polygon."
            )

        if self.merged_polygon is None:
            self.get_merged_polygon()

        if self.merged_polygon.disjoint(polygon):
            raise ValueError("[ERROR] Polygon is out of map metadata bounds.")

        if mode not in ["within", "intersects"]:
            raise NotImplementedError(
                '[ERROR] Please use ``mode="within"`` or ``mode="intersects"``.'
            )

        if not append:
            self.found_queries = gpd.GeoDataFrame()  # reset each time

        if mode == "within":
            self.found_queries = pd.concat(
                [
                    self.found_queries,
                    self.metadata[self.metadata["geometry"].within(polygon)],
                ]
            ).drop_duplicates()
        elif mode == "intersects":
            self.found_queries = pd.concat(
                [
                    self.found_queries,
                    self.metadata[self.metadata["geometry"].intersects(polygon)],
                ]
            ).drop_duplicates(subset="id")

        if print:
            self.print_found_queries()

    def query_map_sheets_by_coordinates(
        self,
        coords: tuple,
        append: bool | None = False,
        print: bool | None = False,
    ) -> None:
        """
        Find maps sheets which contain a defined set of coordinates.
        Coordinates are (x,y).

        Parameters
        ----------
        coords : tuple
            Coordinates in ``(x,y)`` format.
        append : bool, optional
            Whether to append to current query results or start over.
            By default False
        print: bool, optional
            Whether to print query results or not.
            By default False
        """
        if not isinstance(coords, tuple):
            raise ValueError("[ERROR] Please pass coords as a tuple in the form (x,y).")

        coords = Point(coords)

        if self.merged_polygon is None:
            self.get_merged_polygon()

        if self.merged_polygon.disjoint(coords):
            raise ValueError("[ERROR] Coordinates are out of map metadata bounds.")

        if not append:
            self.found_queries = gpd.GeoDataFrame()  # reset each time

        self.found_queries = pd.concat(
            [
                self.found_queries,
                self.metadata[self.metadata["geometry"].contains(coords)],
            ]
        ).drop_duplicates(subset="id")

        if print:
            self.print_found_queries()

    def query_map_sheets_by_line(
        self,
        line: LineString,
        append: bool | None = False,
        print: bool | None = False,
    ) -> None:
        """
        Find maps sheets which intersect with a line.

        Parameters
        ----------
        line : LineString
            shapely LineString
        append : bool, optional
            Whether to append to current query results or start over.
            By default False
        print: bool, optional
            Whether to print query results or not.
            By default False

        Notes
        -----
        Use ``create_line_from_latlons()`` to create line.
        """

        if not isinstance(line, LineString):
            raise ValueError(
                "[ERROR] Please pass line as shapely.geometry.LineString object.\n\
[HINT] Use ``create_line_from_latlons()`` to create line."
            )

        if self.merged_polygon is None:
            self.get_merged_polygon()

        if self.merged_polygon.disjoint(line):
            raise ValueError("[ERROR] Line is out of map metadata bounds.")

        if not append:
            self.found_queries = gpd.GeoDataFrame()  # reset each time

        self.found_queries = pd.concat(
            [
                self.found_queries,
                self.metadata[self.metadata["geometry"].intersects(line)],
            ]
        ).drop_duplicates(subset="id")

        if print:
            self.print_found_queries()

    def query_map_sheets_by_string(
        self,
        string: str,
        columns: str | list | None = None,
        append: bool | None = False,
        print: bool | None = False,
    ) -> None:
        """
        Find map sheets by searching for a string in the metadata.

        Parameters
        ----------
        string : str
            The string to search for.
            Can be raw string and use regular expressions.
        columns : str or list, optional
            A column or list of columns to search in.
            If ``None``, will search in all metadata fields.
        append : bool, optional
            Whether to append to current query results or start over.
            By default False
        print: bool, optional
            Whether to print query results or not.
            By default False

        Notes
        -----
        ``string`` is case insensitive.
        """
        if not isinstance(string, str):
            raise ValueError("[ERROR] Please pass ``string`` as a string.")

        if columns is None:
            columns = [*self.metadata.columns]
        if isinstance(columns, str):
            columns = [columns]
        if not isinstance(columns, list):
            raise ValueError("[ERROR] Please pass key(s) as string or list of strings.")

        if not append:
            self.found_queries = gpd.GeoDataFrame()  # reset each time

        self.found_queries = pd.concat(
            [
                self.found_queries,
                self.metadata[
                    self.metadata[columns].apply(
                        lambda x: bool(re.search(string, str(x.values), re.IGNORECASE)),
                        axis=1,
                    )
                ],
            ]
        ).drop_duplicates(subset="id")

        if print:
            self.print_found_queries()

    def print_found_queries(self) -> None:
        """
        Prints query results.
        """

        if len(self.found_queries) == 0:
            print("[INFO] No query results found/saved.")
        else:
            divider = 14 * "="
            print(f"{divider}\nQuery results:\n{divider}")
            for i in self.found_queries.index:
                map_url = self.found_queries.loc[i, "IMAGEURL"]
                map_bounds = self.found_queries.loc[i, "geometry"].bounds
                print(f"URL:     \t{map_url}")
                print(f"coordinates (bounds):  \t{map_bounds}")
                print(20 * "-")

    ## download
    def _initialise_downloader(self):
        """
        Initialise TileDownloader object
        """
        self.downloader = TileDownloader(self.tile_server)

    def _initialise_merger(self, path_save: str):
        """
        Initialise TileMerger object.

        Parameters
        ----------
        path_save : str
            Path to save merged items (i.e. whole map sheets)
        """
        self.merger = TileMerger(output_folder=f"{path_save}/")

    def _check_map_sheet_exists(self, feature: gpd.GeoSeries, metadata_fname) -> bool:
        """
        Checks if a map sheet is already saved.

        Parameters
        ----------
        feature : gpd.GeoSeries

        Returns
        -------
        bool
            img_path if file exists, False if not.
        """
        path_save = self.merger.output_folder

        try:
            # get image id with same coords in metadata
            existing_metadata_df = pd.read_csv(
                f"{path_save}{metadata_fname}", sep=",", index_col=0
            )
        except FileNotFoundError:
            return False

        polygon = get_polygon_from_grid_bb(feature["grid_bb"])
        if str(polygon.bounds) in existing_metadata_df["coordinates"].values:
            image_id = existing_metadata_df[
                existing_metadata_df["coordinates"] == str(polygon.bounds)
            ].iloc[0]["name"]
        else:
            return False  # coordinates not in metadata means image doesn't exist

        if os.path.exists(f"{path_save}{image_id}"):
            try:
                # check image is valid
                mpimg.imread(f"{path_save}{image_id}")
                return image_id
            except OSError:
                return False
        return False

    def _download_map(
        self,
        feature: gpd.GeoSeries,
        existing_id: str | bool,
        download_in_parallel: bool = True,
        overwrite: bool = False,
        force: bool = False,
    ) -> str | bool:
        """
        Downloads a single map sheet and saves as png file.

        Parameters
        ----------
        feature : gpd.GeoSeries
            The feature for which to download the map sheet.
        existing_id : str | bool
            The existing image id if the map sheet already exists.
        download_in_parallel : bool, optional
            Whether to download tiles in parallel, by default ``True``.
        overwrite : bool, optional
            Whether to overwrite existing maps, by default ``False``.
        force : bool, optional
            Whether to force the download or ask for confirmation, by default ``False``.

        Returns
        -------
        str or bool
            image path if map was downloaded successfully, False if not.
        """
        self.downloader.download_tiles(
            feature["grid_bb"], download_in_parallel=download_in_parallel
        )

        if existing_id is False:
            map_name = f"map_{feature['IMAGE']}"
        else:
            map_name = existing_id[:-4]  # remove file extension (assuming .png)

        img_path, success = self.merger.merge(
            feature["grid_bb"], file_name=map_name, overwrite=overwrite
        )

        if success:
            print(f'[INFO] Downloaded "{img_path}"')
        else:
            print(f'[WARNING] Download of "{img_path}" was unsuccessful.')

        # Try to remove the temporary folder
        try:
            shutil.rmtree(DEFAULT_TEMP_FOLDER)
        except PermissionError:
            # try again
            time.sleep(5)
            shutil.rmtree(DEFAULT_TEMP_FOLDER)
        except OSError:
            # try again
            time.sleep(5)
            shutil.rmtree(DEFAULT_TEMP_FOLDER)

        return img_path

    def _save_metadata(
        self,
        feature: gpd.GeoSeries,
        out_filepath: str,
        img_path: str,
        metadata_to_save: dict | None = None,
        **kwargs: dict | None,
    ) -> None:
        """
        Saves selected metadata to a csv file.
        If file exists, metadata list is appended.

        Parameters
        ----------
        feature : gpd.GeoSeries
            The feature for which to extract the metadata from
        out_filepath : str
            The path to save metadata csv.
        img_path : str
            The path to the downloaded map sheet.
        metadata_to_save : dict, optional
            A dictionary containing a mapping between desired column names (str) and metadata columns (str) to save to metadata csv.
            e.g. ``{"county": "COUNTY", "id": "id"}``
        **kwargs: dict, optional
            Keyword arguments to pass to the
            :meth:`~.download.sheet_downloader.SheetDownloader.extract_published_dates`
            method.

        Notes
        -----
        Default metadata items are: ``name``, ``url``, ``coordinates``,
        ``crs``, ``published_date``, ``grid_bb``.
        Additional items can be added using the ``metadata_to_save`` argument.
        """
        metadata_cols = [
            "name",
            "url",
            "coordinates",
            "crs",
            "published_date",
            "grid_bb",
        ]
        metadata_dict = {col: None for col in metadata_cols}

        # get default metadata
        metadata_dict["name"] = os.path.basename(img_path)
        metadata_dict["url"] = str(feature["IMAGEURL"])

        if "published_date" not in feature.keys():
            date_col = kwargs.get("date_col", None)
            if date_col:
                date = self._convert_date_to_int(feature[date_col])
            else:
                date = self._extract_date_from_wfs_title(feature["WFS_TITLE"])
            metadata_dict["published_date"] = date
        else:
            metadata_dict["published_date"] = feature["published_date"]

        metadata_dict["grid_bb"] = feature["grid_bb"]

        polygon = get_polygon_from_grid_bb(
            metadata_dict["grid_bb"]
        )  # use grid_bb to get coords of actually downloaded tiles
        metadata_dict["coordinates"] = polygon.bounds
        metadata_dict["crs"] = self.crs

        if metadata_to_save:
            for col, metadata_col in metadata_to_save.items():
                if not isinstance(metadata_col, str):
                    raise ValueError(
                        "[ERROR] Please pass ``metadata_to_save`` metadata columns as strings."
                    )

                if metadata_col not in feature.keys():
                    raise KeyError(f"[ERROR] {metadata_col} not found in feature.")

                metadata_dict[col] = feature[metadata_col]

        new_metadata_df = pd.DataFrame.from_dict(metadata_dict, orient="index").T

        if os.path.exists(out_filepath):
            existing_metadata_df = pd.read_csv(out_filepath, sep=",", index_col=0)
            metadata_df = pd.concat(
                [existing_metadata_df, new_metadata_df], ignore_index=True
            )
            metadata_df = metadata_df.loc[
                metadata_df.astype(str).drop_duplicates(subset=metadata_cols).index
            ]  # https://stackoverflow.com/questions/43855462/pandas-drop-duplicates-method-not-working-on-dataframe-containing-lists
        else:
            metadata_df = new_metadata_df

        metadata_df.to_csv(out_filepath, sep=",")

    def _download_map_sheets(
        self,
        features: gpd.GeoDataFrame,
        path_save: str | None = "maps",
        metadata_fname: str | None = "metadata.csv",
        overwrite: bool | None = False,
        download_in_parallel: bool = True,
        force: bool = False,
        **kwargs: dict | None,
    ):
        """Download map sheets from features.

        Parameters
        ----------
        features : gpd.GeoDataFrame
            The features to download map sheets for.
        path_save : str, optional
            Path to save map sheets, by default "maps"
        metadata_fname : str, optional
            Name to use for metadata file, by default "metadata.csv"
        overwrite : bool, optional
            Whether to overwrite existing maps, by default ``False``.
        download_in_parallel : bool, optional
            Whether to download tiles in parallel, by default ``True``.
        force : bool, optional
            Whether to force the download or ask for confirmation, by default ``False``.
        **kwargs : dict, optional
            Keyword arguments to pass to the
            :meth:`~.download.sheet_downloader.SheetDownloader._save_metadata`
            method.
        """
        if len(features) == 0:
            raise ValueError("[ERROR] No maps to download.")

        try:
            # get url for single tile to estimate size
            tile_url = self.downloader.generate_tile_url(
                features.iloc[0]["grid_bb"].lower_corner, 0
            )

            user_agent = "Mozilla/5.0 (Macintosh; Intel Mac OS X 10_9_3) AppleWebKit/537.36 (KHTML, like Gecko) Chrome/35.0.1916.47 Safari/537.36"
            headers = {"User-Agent": user_agent}
            request = urllib.request.Request(tile_url, None, headers)
            response = urllib.request.urlopen(request)
            # get size of single tile
            size_bytes = len(response.read())
            size_mb = size_bytes * 1e-6

            # get total number of tiles
            no_tiles = sum(
                [feature["grid_bb"].covered_cells for _, feature in features.iterrows()]
            )
            total_size_mb = no_tiles * size_mb

            if total_size_mb > 100:
                print(f"[WARNING] Estimated total size: {total_size_mb * 1e-3:.2f}GB.")
                if not force:
                    raise Warning(
                        f"[WARNING] This will download approximately {total_size_mb * 1e-3:.2f}GB of data. Please confirm download by setting ``force=True``."
                    )
            else:
                print(f"[INFO] Estimated total size: {total_size_mb:.2f}MB.")
        except urllib.error.URLError as e:
            print(f"[WARNING] Unable to estimate download size. {e}")
            if not force:
                raise Warning(
                    "[WARNING] This could download a lot of data. Please confirm download by setting ``force=True``."
                )

        for _, feature in tqdm(features.iterrows()):
            existing_id = self._check_map_sheet_exists(feature, metadata_fname)
            if (
                not overwrite and existing_id is not False
            ):  # if map already exists and overwrite is False then skip
                print(f'[INFO] "{existing_id}" already exists. Skipping download.')
                continue
            img_path = self._download_map(
                feature,
                existing_id,
                download_in_parallel=download_in_parallel,
                overwrite=overwrite,
            )
            if img_path is not False:
                metadata_path = f"{path_save}/{metadata_fname}"
                self._save_metadata(
                    feature=feature,
                    out_filepath=metadata_path,
                    img_path=img_path,
                    **kwargs,
                )

    def download_all_map_sheets(
        self,
        path_save: str | None = "maps",
        metadata_fname: str | None = "metadata.csv",
        overwrite: bool | None = False,
        download_in_parallel: bool = True,
        **kwargs: dict | None,
    ) -> None:
        """
        Downloads all map sheets in metadata.

        Parameters
        ----------
        path_save : str, optional
            Path to save map sheets, by default "maps"
        metadata_fname : str, optional
            Name to use for metadata file, by default "metadata.csv"
        overwrite : bool, optional
            Whether to overwrite existing maps, by default ``False``.
        download_in_parallel : bool, optional
            Whether to download tiles in parallel, by default ``True``.
        **kwargs : dict, optional
            Keyword arguments to pass to the
            :meth:`~.download.sheet_downloader.SheetDownloader._download_map_sheets`
            method.
        """
        if "grid_bb" not in self.metadata.columns:
            raise ValueError("[ERROR] Please first run ``get_grid_bb()``")

        self._initialise_downloader()
        self._initialise_merger(path_save)

        self._download_map_sheets(
            self.metadata,
            path_save,
            metadata_fname,
            overwrite,
            download_in_parallel=download_in_parallel,
            **kwargs,
        )

    def download_map_sheets_by_wfs_ids(
        self,
        wfs_ids: list | int,
        path_save: str | None = "maps",
        metadata_fname: str | None = "metadata.csv",
        overwrite: bool | None = False,
        download_in_parallel: bool = True,
        **kwargs: dict | None,
    ) -> None:
        """
        Downloads map sheets by WFS ID numbers.

        Parameters
        ----------
        wfs_ids : Union[list, int]
            The WFS ID numbers of the maps to download.
        path_save : str, optional
            Path to save map sheets, by default "maps"
        metadata_fname : str, optional
            Name to use for metadata file, by default "metadata.csv"
        overwrite : bool, optional
            Whether to overwrite existing maps, by default ``False``.
        download_in_parallel : bool, optional
            Whether to download tiles in parallel, by default ``True``.
        **kwargs : dict, optional
            Keyword arguments to pass to the
            :meth:`~.download.sheet_downloader.SheetDownloader._download_map_sheets`
            method.
        """

        self.query_map_sheets_by_wfs_ids(wfs_ids, append=False, print=False)

        if "grid_bb" not in self.metadata.columns:
            raise ValueError("[ERROR] Please first run ``get_grid_bb()``")

        self._initialise_downloader()
        self._initialise_merger(path_save)

        self._download_map_sheets(
            self.found_queries,
            path_save,
            metadata_fname,
            overwrite,
            download_in_parallel=download_in_parallel,
            **kwargs,
        )

        # reset found_queries
        self.found_queries = gpd.GeoDataFrame()

    def download_map_sheets_by_polygon(
        self,
        polygon: Polygon,
        path_save: str | None = "maps",
        metadata_fname: str | None = "metadata.csv",
        mode: str | None = "within",
        overwrite: bool | None = False,
        download_in_parallel: bool = True,
        **kwargs: dict | None,
    ) -> None:
        """
        Downloads any map sheets which are found within or intersecting with a defined polygon.

        Parameters
        ----------
        polygon : Polygon
            shapely Polygon
        path_save : str, optional
            Path to save map sheets, by default "maps"
        metadata_fname : str, optional
            Name to use for metadata file, by default "metadata.csv"
        mode : str, optional
            The mode to use when finding maps.
            Options of ``"within"``, which returns all map sheets which are completely within the defined polygon,
            and ``"intersects""``, which returns all map sheets which intersect/overlap with the defined polygon.
            By default "within".
        overwrite : bool, optional
            Whether to overwrite existing maps, by default ``False``.
        download_in_parallel : bool, optional
            Whether to download tiles in parallel, by default ``True``.
        **kwargs : dict, optional
            Keyword arguments to pass to the
            :meth:`~.download.sheet_downloader.SheetDownloader._download_map_sheets`
            method.

        Notes
        -----
        Use ``create_polygon_from_latlons()`` to create polygon.
        """
        self.query_map_sheets_by_polygon(polygon, mode=mode, append=False, print=False)

        if "grid_bb" not in self.metadata.columns:
            raise ValueError("[ERROR] Please first run ``get_grid_bb()``")

        self._initialise_downloader()
        self._initialise_merger(path_save)

        self._download_map_sheets(
            self.found_queries,
            path_save,
            metadata_fname,
            overwrite,
            download_in_parallel=download_in_parallel,
            **kwargs,
        )

        # reset found_queries
        self.found_queries = gpd.GeoDataFrame()

    def download_map_sheets_by_coordinates(
        self,
        coords: tuple,
        path_save: str | None = "maps",
        metadata_fname: str | None = "metadata.csv",
        overwrite: bool | None = False,
        download_in_parallel: bool = True,
        **kwargs: dict | None,
    ) -> None:
        """
        Downloads any maps sheets which contain a defined set of coordinates.
        Coordinates are (x,y).

        Parameters
        ----------
        coords : tuple
            Coordinates in ``(x,y)`` format.
        path_save : str, optional
            Path to save map sheets, by default "maps"
        metadata_fname : str, optional
            Name to use for metadata file, by default "metadata.csv"
        overwrite : bool, optional
            Whether to overwrite existing maps, by default ``False``.
        download_in_parallel : bool, optional
            Whether to download tiles in parallel, by default ``True``.
        **kwargs : dict, optional
            Keyword arguments to pass to the
            :meth:`~.download.sheet_downloader.SheetDownloader._download_map_sheets`
            method.
        """
        self.query_map_sheets_by_coordinates(coords, append=False, print=False)

        if "grid_bb" not in self.metadata.columns:
            raise ValueError("[ERROR] Please first run ``get_grid_bb()``")

        self._initialise_downloader()
        self._initialise_merger(path_save)

        self._download_map_sheets(
            self.found_queries,
            path_save,
            metadata_fname,
            overwrite,
            download_in_parallel=download_in_parallel,
            **kwargs,
        )

        # reset found_queries
        self.found_queries = gpd.GeoDataFrame()

    def download_map_sheets_by_line(
        self,
        line: LineString,
        path_save: str | None = "maps",
        metadata_fname: str | None = "metadata.csv",
        overwrite: bool | None = False,
        download_in_parallel: bool = True,
        **kwargs: dict | None,
    ) -> None:
        """
        Downloads any maps sheets which intersect with a line.

        Parameters
        ----------
        line : LineString
            shapely LineString
        path_save : str, optional
            Path to save map sheets, by default "maps"
        metadata_fname : str, optional
            Name to use for metadata file, by default "metadata.csv"
        overwrite : bool, optional
            Whether to overwrite existing maps, by default ``False``
        download_in_parallel : bool, optional
            Whether to download tiles in parallel, by default ``True``.
        **kwargs : dict, optional
            Keyword arguments to pass to the
            :meth:`~.download.sheet_downloader.SheetDownloader._download_map_sheets`
            method.

        Notes
        -----
        Use ``create_line_from_latlons()`` to create line.
        """
        self.query_map_sheets_by_line(line, append=False, print=False)

        if "grid_bb" not in self.metadata.columns:
            raise ValueError("[ERROR] Please first run ``get_grid_bb()``")

        self._initialise_downloader()
        self._initialise_merger(path_save)

        self._download_map_sheets(
            self.found_queries,
            path_save,
            metadata_fname,
            overwrite,
            download_in_parallel=download_in_parallel,
            **kwargs,
        )

        # reset found_queries
        self.found_queries = gpd.GeoDataFrame()

    def download_map_sheets_by_string(
        self,
        string: str,
        columns: str | list | None = None,
        path_save: str | None = "maps",
        metadata_fname: str | None = "metadata.csv",
        overwrite: bool | None = False,
        download_in_parallel: bool = True,
        **kwargs: dict | None,
    ) -> None:
        """
        Download map sheets by searching for a string in the metadata.

        Parameters
        ----------
        string : str
            The string to search for.
            Can be raw string and use regular expressions.
        columns : str or list or None, optional
            A column or list of columns to search in.
            If ``None``, will search in all metadata fields. By default ``None``.
        path_save : str, optional
            Path to save map sheets, by default "maps"
        metadata_fname : str, optional
            Name to use for metadata file, by default "metadata.csv"
        overwrite : bool, optional
            Whether to overwrite existing maps, by default ``False``.
        download_in_parallel : bool, optional
            Whether to download tiles in parallel, by default ``True``.
        **kwargs : dict, optional
            Keyword arguments to pass to the
            :meth:`~.download.sheet_downloader.SheetDownloader._download_map_sheets`
            method.

        Notes
        -----
        ``string`` is case insensitive.
        """
        self.query_map_sheets_by_string(
            string, columns=columns, append=False, print=False
        )

        if "grid_bb" not in self.metadata.columns:
            raise ValueError("[ERROR] Please first run ``get_grid_bb()``")

        self._initialise_downloader()
        self._initialise_merger(path_save)

        self._download_map_sheets(
            self.found_queries,
            path_save,
            metadata_fname,
            overwrite,
            download_in_parallel=download_in_parallel,
            **kwargs,
        )

        # reset found_queries
        self.found_queries = gpd.GeoDataFrame()

    def download_map_sheets_by_queries(
        self,
        path_save: str | None = "maps",
        metadata_fname: str | None = "metadata.csv",
        overwrite: bool | None = False,
        download_in_parallel: bool = True,
        **kwargs: dict | None,
    ) -> None:
        """
        Downloads map sheets saved as query results.

        Parameters
        ----------
        path_save : str, optional
            Path to save map sheets, by default "maps"
        metadata_fname : str, optional
            Name to use for metadata file, by default "metadata.csv"
        overwrite : bool, optional
            Whether to overwrite existing maps, by default ``False``.
        download_in_parallel : bool, optional
            Whether to download tiles in parallel, by default ``True``.
        **kwargs : dict, optional
            Keyword arguments to pass to the
            :meth:`~.download.sheet_downloader.SheetDownloader._download_map_sheets`
            method.
        """
        if "grid_bb" not in self.metadata.columns:
            raise ValueError("[ERROR] Please first run ``get_grid_bb()``")

        self._initialise_downloader()
        self._initialise_merger(path_save)

        self._download_map_sheets(
            self.found_queries,
            path_save,
            metadata_fname,
            overwrite,
            download_in_parallel=download_in_parallel,
            **kwargs,
        )

    def plot_features_on_map(
        self,
        features: gpd.GeoDataFrame,
        map_extent: str | (list | tuple) | None = None,
        add_id: bool | None = True,
    ) -> None:
        """
        Plot boundaries of map sheets on a map using cartopy.

        Parameters
        ----------
        map_extent : Union[str, list, tuple, None], optional
            The extent of the underlying map to be plotted.

            If a tuple or list, must be of the format ``[lon_min, lon_max, lat_min, lat_max]``.
            If a string, only ``"uk"``, ``"UK"`` or ``"United Kingdom"`` are accepted and will limit the map extent to the UK's boundaries.
            If None, the map extent will be set automatically.
            By default None.
        add_id : bool, optional
            Whether to add an ID (WFS ID number) to each map sheet, by default True.
        """
        plt.figure(figsize=[15, 15])

        ax = plt.axes(projection=ccrs.PlateCarree())
        ax.coastlines(resolution="10m", color="black", linewidth=1)

        if isinstance(map_extent, str):
            if map_extent in ["uk", "UK", "United Kingdom"]:
                extent = [-8.08999993, 1.81388127, 49.8338702, 60.95000002]
                ax.set_extent(extent)
            else:
                raise NotImplementedError(
                    "[ERROR] Currently only UK is implemented. \
Try passing coordinates (min_x, max_x, min_y, max_y) instead or leave blank to auto-set map extent."
                )
        elif isinstance(map_extent, (list, tuple)):
            ax.set_extent(map_extent)
        else:
            pass

        features.plot(ax=ax, facecolor="none", edgecolor="r")
        if add_id:
            if "wfs_id_no" not in self.metadata.columns:
                self.extract_wfs_id_nos()
            features.apply(
                lambda x: ax.text(
                    x.geometry.centroid.x,
                    x.geometry.centroid.y,
                    x["wfs_id_no"],
                    color="r",
                    horizontalalignment="center",  # center text
                    verticalalignment="center",  # center text
                ),
                axis=1,
            )

        plt.show()

    def plot_all_metadata_on_map(
        self,
        map_extent: str | (list | tuple) | None = None,
        add_id: bool | None = True,
    ) -> None:
        """
        Plots boundaries of all map sheets in metadata on a map using cartopy.

        Parameters
        ----------
        map_extent : Union[str, list, tuple, None], optional
            The extent of the underlying map to be plotted.

            If a tuple or list, must be of the format ``[lon_min, lon_max, lat_min, lat_max]``.
            If a string, only ``"uk"``, ``"UK"`` or ``"United Kingdom"`` are accepted and will limit the map extent to the UK's boundaries.
            If None, the map extent will be set automatically.
            By default None.
        add_id : bool, optional
            Whether to add an ID (WFS ID number) to each map sheet, by default True.
        """

        self.plot_features_on_map(self.metadata, map_extent, add_id)

    def plot_queries_on_map(
        self,
        map_extent: str | (list | tuple) | None = None,
        add_id: bool | None = True,
    ) -> None:
        """
        Plots boundaries of query results on a map using cartopy.

        Parameters
        ----------
        map_extent : Union[str, list, tuple, None], optional
            The extent of the underlying map to be plotted.

            If a tuple or list, must be of the format ``[lon_min, lon_max, lat_min, lat_max]``.
            If a string, only ``"uk"``, ``"UK"`` or ``"United Kingdom"`` are accepted and will limit the map extent to the UK's boundaries.
            If None, the map extent will be set automatically.
            By default None.
        add_id : bool, optional
            Whether to add an ID (WFS ID number) to each map sheet, by default True.
        """

        self.plot_features_on_map(self.found_queries, map_extent, add_id)<|MERGE_RESOLUTION|>--- conflicted
+++ resolved
@@ -12,15 +12,8 @@
 import matplotlib.image as mpimg
 import matplotlib.pyplot as plt
 import pandas as pd
-<<<<<<< HEAD
 from shapely.geometry import LineString, Point, Polygon
-from tqdm.auto import tqdm
-=======
-from pyproj.crs import CRS
-from shapely.geometry import LineString, Point, Polygon, shape
-from shapely.ops import unary_union
 from tqdm.autonotebook import tqdm
->>>>>>> 3db8e6fb
 
 from mapreader.utils.load_frames import load_from_geojson
 
