--- conflicted
+++ resolved
@@ -2,12 +2,9 @@
 
 import os
 import shutil
-<<<<<<< HEAD
 import time
-=======
 import urllib
 import urllib.request
->>>>>>> 99f21a42
 
 from shapely.geometry import Polygon
 
