#!/usr/bin/env python
# -*- coding: utf-8 -*-

# TODO

import copy
from glob import glob
import matplotlib.pyplot as plt
import multiprocessing
import numpy as np
import os
import pandas as pd
import shutil

from typing import Union, Optional, List, Tuple, Literal, Dict

from .tileserver_helpers import create_hf
from .tileserver_helpers import collect_coord_info
from .tileserver_helpers import check_par_jobs
from .tileserver_scraper import scraper
from .tileserver_stitcher import stitcher


class TileServer:
    """
    A class representing a tile server for a map.

    Parameters
    ----------
    metadata_path : str, dict, or list
        The path to the metadata file for the map. This can be a string
        representing the file path, a dictionary containing the metadata,
        or a list of metadata features. Usually, it is a string representing
        the file path to a metadata file downloaded from a tileserver.

        Some example metadata files can be found in
        `MapReader/worked_examples/persistent_data <https://github.com/Living-with-machines/MapReader/tree/main/worked_examples/persistent_data>`_.
    geometry : str, optional
        The type of geometry that defines the boundaries in the map. Defaults
        to ``"polygone"``.
    download_url : str, optional
        The base URL pattern used to download tiles from the server. This
        should contain placeholders for the x coordinate (``x``), the y
        coordinate (``y``) and the zoom level (``z``).

        Defaults to a URL for a
        specific tileset:
        ``https://mapseries-tilesets.s3.amazonaws.com/1inch_2nd_ed/{z}/{x}/{y}.png``

    Attributes
    ----------
    detected_rect_boundary : bool
        Whether or not the rectangular boundary of the map has been detected.
    found_queries : None
        Placeholder for a list of found queries.
    geometry : str
        The type of geometry used for the map.
    download_url : str
        The URL pattern used to download tiles from the server.
    metadata : list
        A list of metadata features for the map.  Each key in this dict should
        contain:

        - ``["geometry"]["coordinates"]``
        - ``["properties"]["IMAGEURL"]``
        - ``["properties"]["IMAGE"]``

    Raises
    ------
    ValueError
        If the metadata file could not be found or loaded.
    """

    def __init__(
        self,
<<<<<<< HEAD
        metadata_path,
        geometry="polygon",
        download_url="https://mapseries-tilesets.s3.amazonaws.com/1inch_2nd_ed/{z}/{x}/{y}.png",
    ):
        """Initialize TileServer class and read in metadata

        self.metadata is a dictionary that contains info about the maps to be downloaded.
            Each key in this dict should have
            ["properties"]["IMAGEURL"]
            ["geometry"]["coordinates"]
            ["properties"]["IMAGE"]

        Args:
            metadata_path: path to a metadata file downloaded from a tileserver.
                           This file contains information about one series of maps stored on the tileserver.
                           Some example metadata files can be found in `MapReader/mapreader/persistent_data`
            geometry (str, optional): Geometry that defines the boundaries. Defaults to "polygon".
            download_url (str, optional): Base URL to download the maps. Defaults to "https://mapseries-tilesets.s3.amazonaws.com/1inch_2nd_ed/{z}/{x}/{y}.png".
=======
        metadata_path: Union[str, dict, list],
        geometry: Optional[str] = "polygone",
        download_url: Optional[
            str
        ] = "https://mapseries-tilesets.s3.amazonaws.com/1inch_2nd_ed/{z}/{x}/{y}.png",  # noqa
    ):
>>>>>>> 451230aa
        """
        Initializer for the class representing a tile server for a map.
        """
        # Initialize variables
        self.detected_rect_boundary = False
        self.found_queries = None
        self.geometry = geometry
        self.download_url = download_url

        if isinstance(metadata_path, str) and os.path.isfile(metadata_path):
            # Read a metadata file
            json_fio = open(metadata_path, "r")
            json_f = json_fio.readlines()[0]
            # change metadata to a dictionary:
            metadata_all = eval(json_f)
            metadata = metadata_all["features"]

        elif isinstance(metadata_path, dict):
            metadata = metadata_all["features"]

        elif isinstance(metadata_path, list):
            metadata = metadata_path[:]

        else:
            raise ValueError(f"Could not find or load: {metadata_path}")

        # metadata contains the extracted "features" of the ``metadata_path``
        self.metadata = metadata

        print(self.__str__())

    def __str__(self) -> str:
        info = f"Metadata file has {self.__len__()} items.\n"
        info += f"Download URL: {self.download_url}\n"
        info += f"Geometry: {self.geometry}"
        return info

    def __len__(self) -> int:
        return len(self.metadata)

    def create_info(self) -> None:
        """
        Collects metadata information and boundary coordinates for fast
        queries.

        Populates the ``metadata_info_list`` and ``metadata_coord_arr``
        attributes of the ``TileServer`` instance with information about the
        map's metadata and boundary coordinates, respectively. Sets the
        ``detected_rect_boundary`` attribute to ``True``.

        Returns
        -------
        None

        Notes
        -----
        This is a helper function for other methods in this class
        """
        metadata_info_list = []
        metadata_coord_arr = []
        for one_item in self.metadata:
            (
                min_lon,
                max_lon,
                min_lat,
                max_lat,
            ) = self.detect_rectangle_boundary(
                one_item["geometry"]["coordinates"][0][0]
            )
            # XXX hardcoded: the file path is hardcoded to map_<IMAGE>.png
            metadata_info_list.append(
                [
                    one_item["properties"]["IMAGEURL"],
                    "map_" + one_item["properties"]["IMAGE"] + ".png",
                ]
            )
            # Collect boundaries for fast queries
            metadata_coord_arr.append([min_lon, max_lon, min_lat, max_lat])
        self.metadata_info_list = metadata_info_list
        self.metadata_coord_arr = np.array(metadata_coord_arr).astype(float)
        self.detected_rect_boundary = True

    def modify_metadata(
        self,
        remove_image_ids: Optional[List[str]] = [],
        only_keep_image_ids: Optional[List[str]] = [],
    ) -> None:
        """
        Modifies the metadata by removing or keeping specified images.

        Parameters
        ----------
        remove_image_ids : list of str, optional
            List of image IDs to remove from the metadata (default is an empty
            list, ``[]``).
        only_keep_image_ids : list of str, optional
            List of image IDs to keep in the metadata (default is an empty
            list, ``[]``).

        Returns
        -------
        None

        Notes
        -----
        Removes image metadata whose IDs are in the ``remove_image_ids`` list,
        and keeps only image metadata whose IDs are in ``only_keep_image_ids``.
        Populates the ``metadata`` attribute of the ``TileServer`` instance
        with the modified metadata. If any metadata is removed, the
        :meth:`mapreader.download.tileserver_access.create_info` method is
        called to update the boundary coordinates for fast queries.
        """

        print(f"[INFO] #images (before modification): {len(self.metadata)}")

        one_edit = False
        if len(remove_image_ids) != 0:
            for i in range(len(self.metadata) - 1, -1, -1):
                id = self.metadata[i]["properties"]["IMAGE"]
                if id in remove_image_ids:
                    print(f"Removing {id}")
                    del self.metadata[i]
                    one_edit = True

        if len(only_keep_image_ids) != 0:
            for i in range(len(self.metadata) - 1, -1, -1):
                id = self.metadata[i]["properties"]["IMAGE"]
                if id not in only_keep_image_ids:
                    print(f"Removing {id}")
                    del self.metadata[i]
                    one_edit = True

        if one_edit:
            print("[INFO] run .create_info")
            self.create_info()

        print(f"[INFO] #images (after modification): {len(self.metadata)}")

    def query_point(
        self,
        latlon_list: Union[List[Tuple[float, float]], Tuple[float, float]],
        append: Optional[bool] = False,
    ) -> None:
        """
        Queries the point(s) specified by ``latlon_list`` and returns
        information about the map tile(s) that contain the point(s).

        Parameters
        ----------
        latlon_list : list of tuples or tuple
            The list of latitude-longitude pairs to query. Each tuple must
            have the form ``(latitude, longitude)``. If only one pair is
            provided, it can be passed as a tuple instead of a list of tuples.
        append : bool, optional
            Whether to append the query results to any previously found
            queries, or to overwrite them. Defaults to ``False``.

        Returns
        -------
        None
            The query results are stored in the attribute `found_queries` of
            the TileServer instance.

        Notes
        -----
        Before performing the query, the function checks if the boundaries of
        the map tiles have been detected. If not, it runs the method
        :meth:`mapreader.download.tileserver_access.create_info` to detect the
        boundaries.

        The query results are stored in the attribute `found_queries` of the
        TileServer instance as a list of lists, where each sublist corresponds
        to a map tile and has the form: ``[image_url, image_filename,
        [min_lon, max_lon, min_lat, max_lat], index_in_metadata]``.
        """
        # Detect the boundaries of maps
        if not self.detected_rect_boundary:
            self.create_info()

        if not isinstance(latlon_list[0], list):
            latlon_list = [latlon_list]

        if append and (self.found_queries is not None):
            found_queries = copy.deepcopy(self.found_queries)
        else:
            found_queries = []

        for one_q in latlon_list:
            lat_q, lon_q = one_q
            indx_q = np.where(
                (self.metadata_coord_arr[:, 2] <= lat_q)
                & (lat_q <= self.metadata_coord_arr[:, 3])
                & (self.metadata_coord_arr[:, 0] <= lon_q)
                & (lon_q <= self.metadata_coord_arr[:, 1])
            )[0]
            if len(indx_q) == 0:
                print(f"Could not find any candidates for {one_q}")
                continue

            indx_q = indx_q[0]

            # Check if the query is already in the list
            already_in_candidates = False
            if len(found_queries) > 0:
                for query in found_queries:
                    if self.metadata_info_list[indx_q][0] == query[0]:
                        already_in_candidates = True
                        print(f"Already in the query list: {query[0]}")
                        break

            if not already_in_candidates:
                found_queries.append(
                    copy.deepcopy(self.metadata_info_list[indx_q])
                )
                found_queries[-1].extend(
                    [copy.deepcopy(self.metadata_coord_arr[indx_q]), indx_q]
                )

        self.found_queries = found_queries

    def print_found_queries(self) -> None:
        """
        Print the found queries in a formatted way.

        Returns
        -------
        None

        Examples
        --------
        .. code-block:: python

            >>> obj = TileServer()
            >>> obj.query_point([(40.0, -105.0)])
            >>> obj.print_found_queries()
            ------------
            Found items:
            ------------
            URL:      https://example.com/image1.png
            filepath: map_image1.png
            coords:   [min_lon, max_lon, min_lat, max_lat]
            index:    0
            ====================
        """
        divider = 12 * "-"
        print(f"{divider}\nFound items:\n{divider}")
        if not self.found_queries:
            print("[]")
        else:
            for item in self.found_queries:
                print(f"URL:     \t{item[0]}")
                print(f"filepath:\t{item[1]}")
                print(f"coords:  \t{item[2]}")
                print(f"index:   \t{item[3]}")
                print(20 * "=")

<<<<<<< HEAD
    def detect_rectangle_boundary(self, coords):
        """Detect rectangular boundary given a set of coordinates"""
        if self.geometry == "polygon":
=======
    def detect_rectangle_boundary(
        self,
        coords: List[
            Tuple[
                float,
                float,
                float,
                float,
            ]
        ],
    ) -> Tuple[float, float, float, float]:
        """
        Detects the rectangular boundary of a polygon defined by a list of
        coordinates.

        Parameters
        ----------
        coords : list of tuples
            The list of coordinates defining the polygon.

        Returns
        -------
        float, float, float, float
            The minimum longitude, maximum longitude, minimum latitude, and
            maximum latitude of the rectangular boundary of the polygon.

        """
        if self.geometry == "polygone":
>>>>>>> 451230aa
            coord_arr = np.array(coords)
            # if len(coord_arr) != 5:
            #    raise ValueError(f"[ERROR] expected length of coordinate list is 5. coords: {coords}") # noqa
            min_lon = np.min(coord_arr[:, 0])
            max_lon = np.max(coord_arr[:, 0])
            min_lat = np.min(coord_arr[:, 1])
            max_lat = np.max(coord_arr[:, 1])

<<<<<<< HEAD
            ### # XXX this method results in smaller rectangles (compared to the original polygon) particularly
            ### #     if the map is strongly tilted
            ### min_lon = np.sort(coord_arr[:-1, 0])[1]
            ### max_lon = np.sort(coord_arr[:-1, 0])[2]
            ### min_lat = np.sort(coord_arr[:-1, 1])[1]
            ### max_lat = np.sort(coord_arr[:-1, 1])[2]
=======
            """
            # this method results in smaller rectangles (compared to the
            # original polygone) particularly if the map is strongly tilted
            min_lon = np.sort(coord_arr[:-1, 0])[1]
            max_lon = np.sort(coord_arr[:-1, 0])[2]
            min_lat = np.sort(coord_arr[:-1, 1])[1]
            max_lat = np.sort(coord_arr[:-1, 1])[2]
            """
>>>>>>> 451230aa
        return min_lon, max_lon, min_lat, max_lat

    def create_metadata_query(self) -> None:
        """
        Create a list of metadata query based on the found queries.

        Returns
        -------
        None
            Nothing is returned but the TileServer instance's
            ``metadata_query`` property is set to a list of metadata query
            based on the found queries.

        Notes
        -----
        This is used in the method
        :meth:`mapreader.download.tileserver_access.download_tileserver`.
        """
        self.metadata_query = []
        for one_item in self.found_queries:
            self.metadata_query.append(
                copy.deepcopy(self.metadata[one_item[3]])
            )

    def minmax_latlon(self):
        """
        Print the minimum and maximum longitude and latitude values for the
        metadata.

        Returns
            None
                Will print a result like this:

                .. code-block:: python
                
                    Min/Max Lon: <min_longitude>, <max_longitude>
                    Min/Max Lat: <min_latitude>, <max_latitude>

        Notes
        -----
        If the rectangle boundary has not been detected yet, the method checks
        if the boundaries of the map tiles have been detected. If not, it runs
        the method :meth:`mapreader.download.tileserver_access.create_info` to
        detect the boundaries.
        """
        if not self.detected_rect_boundary:
            self.create_info()

        min_lon = np.min(self.metadata_coord_arr[:, 0])
        max_lon = np.max(self.metadata_coord_arr[:, 1])
        min_lat = np.min(self.metadata_coord_arr[:, 2])
        max_lat = np.max(self.metadata_coord_arr[:, 3])

        print(f"Min/Max Lon: {min_lon}, {max_lon}")
        print(f"Min/Max Lat: {min_lat}, {max_lat}")

    def download_tileserver(
        self,
<<<<<<< HEAD
        mode="queries",
        num_img2test=-1,
        zoom_level=14,
        adjust_mult=0.005,
        retries=10,
        scraper_max_connections=4,
        failed_urls_path="failed_urls.txt",
        tile_tmp_dir="tiles",
        output_maps_dirname="maps",
        output_metadata_filename="metadata.csv",
        pixel_closest=None,
        redownload=False,
        id1=0,
        id2=-1,
        error_path="errors.txt",
        max_num_errors=20,
    ):
        """Download maps via tileserver

        Args:
            mode (str): specify the set of maps to be downloaded:
                        mode = query or queries: this will download the queried maps
                        mode = all: download all maps in the metadata file
            num_img2test (int, optional): Number of images to download for testing. Defaults to -1 (all maps).
            zoom_level (int, optional): Zoom level for maps to be downloaded. Defaults to 14.
            adjust_mult (float, optional): If some tiles cannot be downloaded, shrink the requested bounding box.
                                           by this factor. Defaults to 0.005.
            retries (int, optional): If a tile cannot be downloaded, retry these many times. Defaults to 1.
            failed_urls_path (str, optional): File that contains info about failed download attempts. Defaults to "failed_urls.txt".
            tile_tmp_dir (str, optional): Save tmp files in this directory. Defaults to "tiles".
            output_maps_dirname (str, optional): Path to save downloaded maps. Defaults to "maps".
            output_metadata_filename (str, optional): Path to save metadata for downloaded maps. Defaults to "metadata.csv".
                                                      this file will be saved at output_maps_dirname/output_metadata_filename
            pixel_closest (int): adjust the number of pixels in both directions (width and height) after downloading a map
                                 for example, if pixel_closest = 100, number of pixels in both directions will be multiples of 100
                                 this helps to create only square tiles in processing step
            redownload (bool): if False, only maps that do not exist in the local directory will be retrieved
            id1, id2: consider metadata[id1:id2]
=======
        mode: Optional[str] = "queries",
        num_img2test: Optional[int] = -1,
        zoom_level: Optional[int] = 14,
        # adjust_mult: Optional[float] = 0.005, # <-- not used in the function
        retries: Optional[int] = 10,
        scraper_max_connections: Optional[int] = 4,
        failed_urls_path: Optional[str] = "failed_urls.txt",
        tile_tmp_dir: Optional[str] = "tiles",
        output_maps_dirname: Optional[str] = "maps",
        output_metadata_filename: Optional[str] = "metadata.csv",
        pixel_closest: Optional[int] = None,
        redownload: Optional[bool] = False,
        id1: Optional[int] = 0,
        id2: Optional[int] = -1,
        error_path: Optional[str] = "errors.txt",
        max_num_errors: Optional[int] = 20,
    ) -> None:
        """
        Downloads map tiles from a tileserver using a scraper and stitches
        them into a larger map image.

        Parameters
        ----------
        mode : str, optional
            Metadata query type, which can be ``"queries"`` (default) or
            ``"query"``, both of which will download the queried maps. It can
            also be set to ``"all"``, which means that all maps in the
            metadata file will be downloaded.
        num_img2test : int, optional
            Number of images to download for testing, by default ``-1``.
        zoom_level : int, optional
            Zoom level to retrieve map tiles from, by default ``14``.
        retries : int, optional
            Number of times to retry a failed download, by default ``10``.
        scraper_max_connections : int, optional
            Maximum number of simultaneous connections for the scraper, by
            default ``4``.
        failed_urls_path : str, optional
            Path to save failed URLs, by default ``"failed_urls.txt"``.
        tile_tmp_dir : str, optional
            Directory to temporarily save map tiles, by default ``"tiles"``.
        output_maps_dirname : str, optional
            Directory to save combined map images, by default ``"maps"``.
        output_metadata_filename : str, optional
            Name of the output metadata file, by default ``"metadata.csv"``.

            *Note: This file will be saved in the path equivalent to
            output_maps_dirname/output_metadata_filename.*
        pixel_closest : int, optional
            Adjust the number of pixels in both directions (width and height)
            after downloading a map. For example, if ``pixel_closest = 100``,
            the number of pixels in both directions will be multiples of 100.

            `This helps to create only square tiles in the processing step.`
        redownload : bool, optional
            Whether to redownload previously downloaded maps that already
            exist in the local directory, by default ``False``.
        id1 : int, optional
            The starting index (in the ``metadata`` property) for downloading
            maps, by default ``0``.
        id2 : int, optional
            The ending index (in the ``metadata`` property) for downloading
            maps, by default ``-1`` (all images).
        error_path : str, optional
            The path to the file for logging errors, by default
            ``"errors.txt"``.
        max_num_errors : int, optional
            The maximum number of errors to allow before skipping a map, by
            default ``20``.

        Returns
        -------
        None
>>>>>>> 451230aa
        """

        if not os.path.isdir(output_maps_dirname):
            os.makedirs(output_maps_dirname)

        if not os.path.isdir("geojson"):
            os.makedirs("geojson")

        if mode in ["query", "queries"]:
            self.create_metadata_query()
            metadata = self.metadata_query
        elif mode == "all":
            metadata = self.metadata
        else:
            raise NotImplementedError(
                "Mode must be 'query', 'queries', or 'all'."
            )

<<<<<<< HEAD
        # Header and Footer for GeoJson
        header, footer = create_hf(geom="polygon")
=======
        # Header and Footer for GeoJSON
        header, footer = create_hf(geom="polygone")
>>>>>>> 451230aa

        if id2 < 0:
            metadata = metadata[id1:]
        elif id2 < id1:
            raise ValueError("id2 should be > id1.")
        else:
            metadata = metadata[id1:id2]

        # --- metadata file
        metadata_output_path = os.path.join(
            output_maps_dirname, output_metadata_filename
        )

        saved_metadata = None
        try_cond1 = try_cond2 = False
        if not os.path.isfile(metadata_output_path):
<<<<<<< HEAD
            with open(metadata_output_path, "w") as fio:
                fio.writelines("|name|url|coord|pub_date|region|polygon\n")
=======
            with open(metadata_output_path, "w") as f:
                f.writelines("|name|url|coord|pub_date|region|polygone\n")
>>>>>>> 451230aa
                counter = 0
        else:
            with open(metadata_output_path, "r") as f:
                counter = len(f.readlines()) - 1
            saved_metadata = pd.read_csv(metadata_output_path, delimiter="|")

        for metadata_item in metadata:
            try:
                # only for testing
                if counter == num_img2test:
                    break

                properties = metadata_item["properties"]
                geometry = metadata_item["geometry"]

                print("-------------------")
                output_stitcher = os.path.join(
                    output_maps_dirname,
                    "map_" + properties["IMAGE"] + ".png",
                )

                if saved_metadata is not None:
                    try_cond1 = (
<<<<<<< HEAD
                        str(one_item["geometry"]["coordinates"][0][0])
                        in saved_metadata["polygon"].to_list()
=======
                        str(geometry["coordinates"][0][0])
                        in saved_metadata["polygone"].to_list()
>>>>>>> 451230aa
                    )
                    try_cond2 = (
                        f'map_{properties["IMAGE"]}.png'
                        in saved_metadata["name"].to_list()
                    )

                    if (not try_cond1) and (try_cond2):
                        append_id = int(metadata_item["id"].split(".")[1])
                        output_stitcher = os.path.join(
                            output_maps_dirname,
                            f'map_{properties["IMAGE"]}@{append_id}.png',
                        )

                if os.path.isfile(output_stitcher) and (not redownload):
                    print(f"File already exists: {output_stitcher}")
                    continue

                print("Retrieving: ", properties["IMAGEURL"])

                # failed_urls_path is created by scraper.py
                # remove the file and check if it will be created by scraper
                if os.path.isfile(failed_urls_path):
                    os.remove(failed_urls_path)

                values = geometry["coordinates"][0][0]
                str2write = header + str(values) + footer

                if (not try_cond1) and (try_cond2):
                    poly_filename = (
                        f'{properties["IMAGE"]}@{append_id}_{counter}.geojson'
                    )
                else:
                    poly_filename = f'{properties["IMAGE"]}_{counter}.geojson'

                f = open(os.path.join("geojson", poly_filename), "w")
                f.writelines(str2write)
                f.close()

                # Remove previously retrieved tiles if they exist
                if os.path.isdir(tile_tmp_dir):
                    shutil.rmtree(tile_tmp_dir)

                # Run the scraper
                scraper(
                    os.path.join("geojson", poly_filename),
                    zoom_level,
                    self.download_url,
                    tile_tmp_dir,
                    max_connections=scraper_max_connections,
                    retries=retries,
                )

                # If there are any failed URLs, log and continue
                if os.path.isfile(failed_urls_path):
                    with open(failed_urls_path, "r") as f:
                        errors = f.readlines()
                        if len(errors) > max_num_errors:
                            print(
                                f"[WARNING] Could not retrieve {len(errors)} tiles."  # noqa
                            )
                            with open(error_path, "a+") as f:
                                line2write = f"{counter}|"
                                line2write += f"{poly_filename}|"
                                line2write += f"{len(errors)}|"
                                line2write += (
                                    f"{os.path.basename(output_stitcher)}|"
                                )
                                line2write += f"{properties['IMAGEURL']}|"
                                line2write += f"{values}\n"
                                f.writelines(line2write)
                            continue

                # Run stitcher
                stitcher(tile_tmp_dir, output_stitcher, pixel_closest)

                # Collect the new bounding boxes according to the retrieved
                # tiles
                list_files = glob(os.path.join(tile_tmp_dir, "*png"))
                coord_info = collect_coord_info(list_files)

                (
                    name_region,
                    _,
                    _,
                    published_date,
                ) = self.extract_region_dates_metadata(metadata_item)

                with open(metadata_output_path, "a+") as f:
                    line2write = f"{counter}|"
                    line2write += f"{os.path.basename(output_stitcher)}|"
                    line2write += f"{metadata_item['properties']['IMAGEURL']}|"
                    line2write += f"{coord_info}|"
                    line2write += f"{published_date}|"
                    line2write += f"{name_region}|"
                    line2write += f"{values}\n"
                    f.writelines(line2write)
            except Exception as err:
                print(f"[ERROR] {err}")
                with open(error_path, "a+") as f:
                    line2write = f"{counter}|"
                    line2write += f"{poly_filename}|"
                    line2write += "EXCEPTION|"
                    line2write += f"{os.path.basename(output_stitcher)}|"
                    line2write += f"{metadata_item['properties']['IMAGEURL']}|"
                    line2write += f"{values}\n"
                    f.writelines(line2write)

            counter += 1

        # clean-up
        if os.path.isdir(tile_tmp_dir):
            shutil.rmtree(tile_tmp_dir)

    def extract_region_dates_metadata(
        self, metadata_item: dict
    ) -> Tuple[str, int, int, int]:
        """
        Extracts region name, surveyed date, revised date, and published date
        from a given GeoJSON feature, provided as a ``metadata_item``.

        Parameters
        ----------
        metadata_item : dict
            A GeoJSON feature, i.e. a dictionary which contains at least a
            nested dictionary in in the ``"properties"`` key, which contains a
            ``"WFS_TITLE"`` value.

        Returns
        -------
        Tuple[str, int, int, int]
            A tuple containing the region name (str), surveyed date (int),
            revised date (int), and published date (int). If any of the dates
            cannot be found, its value will be ``-1``. If no region name can
            be found, it will be ``"None"``.
        """
        # Initialize variables
        name_region = "None"
        surveyed_date = -1
        revised_date = -1
        published_date = -1

        try:
            one_item_split = metadata_item["properties"]["WFS_TITLE"].split(
                ","
            )
            name_region = one_item_split[0].strip()
            for ois in one_item_split[1:]:
                if "surveyed" in ois.lower():
                    surveyed_date = self.find_and_clean_date(
                        ois, ois_key="surveyed"
                    )
                if "revised" in ois.lower():
                    revised_date = self.find_and_clean_date(
                        ois, ois_key="revised"
                    )
                if "published" in ois.lower():
                    published_date = self.find_and_clean_date(
                        ois, ois_key="published"
                    )
        except:
            pass

        return name_region, surveyed_date, revised_date, published_date

    @staticmethod
    def find_and_clean_date(
        ois: str, ois_key: Optional[str] = "surveyed"
    ) -> str:
        """
        Find and extract a date string from a given string (``ois``), typically
        representing a date metadata attribute. The date string is cleaned by
        removing unnecessary tokens like "to" and "ca.".

        Parameters
        ----------
        ois : str
            A string containing the date metadata attribute and its value.
        ois_key : str, optional
            The keyword used to identify the date metadata attribute, by
            default ``"surveyed"``.

        Returns
        -------
        str
            The extracted date string, cleaned of unnecessary tokens.
        """

        found_date = ois.lower().split(ois_key + ": ")[1].strip()

        for strip_token in ["to", "ca."]:
            if strip_token in found_date:
                found_date = found_date.split(strip_token)[1].strip()

        return found_date

    def plot_metadata_on_map(
        self,
        list2remove: Optional[List[str]] = [],
        map_extent: Optional[
            Union[
                Literal["uk"], List[float], Tuple[float, float, float, float]
            ]
        ] = None,
        add_text=False,
    ) -> None:
        """
        Plots metadata on a map (using ``cartopy`` library, if available).

        Parameters
        ----------
        list2remove : list, optional
            A list of IDs to remove from the plot. The default is ``[]``.
        map_extent : tuple or list, optional
            The extent of the map to be plotted. It should be a tuple or a
            list of the format ``[lon_min, lon_max, lat_min, lat_max]``. It
            can also be set to ``"uk"`` which will limit the map extent to the
            UK's boundaries. The default is ``None``.
        add_text : bool, optional
            If ``True``, adds ID texts next to each plotted metadata. The
            default is ``False``.

        Returns
        -------
        None
        """
        # Check for cartopy
        cartopy_installed = False
        try:
            import cartopy.crs as ccrs

            cartopy_installed = True
        except ImportError:
            print("[WARNING] cartopy is not installed!")

        # Setup the figure/map
        plt.figure(figsize=(15, 15))
        if cartopy_installed:
            ax = plt.axes(projection=ccrs.PlateCarree())
            ax.coastlines(resolution="10m", color="black", linewidth=1)
            if map_extent == "uk":
                extent = [-8.08999993, 1.81388127, 49.8338702, 60.95000002]
                ax.set_extent(extent)
            elif type(map_extent) in [list, tuple]:
                ax.set_extent(map_extent)
            else:
                pass
        else:
            ax = plt.axes()

        for i in range(len(self.metadata)):
            # Drop if ID in list2remove
            text_id = self.metadata[i]["id"].split(".")[1]
            if text_id in list2remove:
                continue

            # Get coordinates
            coords = np.array(
                self.metadata[i]["geometry"]["coordinates"][0][0]
            )

            # Plot coordinates
            if cartopy_installed:
                plt.plot(
                    coords[:, 0],
                    coords[:, 1],
                    c="r",
                    alpha=0.5,
                    transform=ccrs.Geodetic(),
                )
            else:
                plt.plot(coords[:, 0], coords[:, 1], c="r", alpha=0.5)

            # Add text to plot (if add_text is True)
            if add_text:
                plt.text(
                    np.mean(coords[:, 0]) - 0.15,
                    np.mean(coords[:, 1]) - 0.05,
                    f"{text_id}",
                    color="r",
                )

        # Add gridlines
        if cartopy_installed:
            ax.gridlines()
        else:
            plt.grid()

        plt.show()

    def hist_published_dates(
        self, min_date: Optional[int] = None, max_date: Optional[int] = None
    ) -> None:
        """
        Plot a histogram of the published dates for all metadata items.

        Parameters
        ----------
        min_date : int, optional
            Minimum published date to be included in the histogram. If not
            given, the minimum published date among all metadata items will be
            used.
        max_date : int, optional
            Maximum published date to be included in the histogram. If not
            given, the maximum published date among all metadata items will be
            used.

        Raises
        ------
        ValueError
            If any of the published dates cannot be converted to an integer.

        Returns
        -------
        None

        Notes
        -----
        The method extracts the published date from each metadata item using
        the method
        :meth:`mapreader.download.tileserver_access.extract_region_dates_metadata`
        and creates a histogram of the counts of published dates falling
        within the given range. The histogram is plotted using
        `matplotlib.pyplot.hist`.

        If `min_date` or `max_date` are given, only the published dates
        falling within that range will be included in the histogram. Otherwise,
        the histogram will include all published dates in the metadata.
        """
        # Get all published dates
        all_published_date = []
        for metadata_item in self.metadata:
            _, _, _, published_date = self.extract_region_dates_metadata(
                metadata_item
            )
            all_published_date.append(int(published_date))

        # Get min/max date for all published dates
        _min_date = min(all_published_date)
        _max_date = max(all_published_date)
        print(f"Min/Max published dates: {_min_date}, {_max_date}")

        # Set min_date and max_date accordingly
        if min_date is None:
            min_date = _min_date
        if max_date is None:
            max_date = _max_date

        # Plot
        plt.figure(figsize=(10, 5))
        plt.hist(
            all_published_date,
            align="mid",
            bins=np.arange(int(min_date) - 0.5, int(max_date) + 0.5, 1),
            color="k",
        )
        plt.grid()
        plt.xticks(size=14)
        plt.yticks(size=14)
        plt.xlabel("Published date", size=18)
        plt.ylabel("Counts", size=18)
        plt.show()

<<<<<<< HEAD
    def __str__(self):
        info = f"Metadata file has {self.__len__()} items."
        info += f"\nDownload URL: {self.download_url}"
        info += f"\nGeometry: {self.geometry}"
        return info

    def __len__(self):
        return len(self.metadata)

=======
>>>>>>> 451230aa
    def download_tileserver_rect(
        self,
        mode: Optional[str] = "queries",
        num_img2test: Optional[int] = -1,
        zoom_level: Optional[int] = 14,
        adjust_mult: Optional[float] = 0.005,
        retries: Optional[int] = 1,
        failed_urls_path: Optional[str] = "failed_urls.txt",
        tile_tmp_dir: Optional[str] = "tiles",
        output_maps_dirname: Optional[str] = "maps",
        output_metadata_filename: Optional[str] = "metadata.csv",
        pixel_closest: Optional[int] = None,
        redownload: Optional[bool] = False,
        id1: Optional[int] = 0,
        id2: Optional[int] = -1,
        min_lat_len: Optional[float] = 0.05,
        min_lon_len: Optional[float] = 0.05,
    ):
        """
        Downloads map tiles from a tileserver using a scraper and stitches
        them into a larger map image.

        Parameters
        ----------
        mode : str, optional
            Metadata query type, which can be ``"queries"`` (default) or
            ``"query"``, both of which will download the queried maps. It can
            also be set to ``"all"``, which means that all maps in the
            metadata file will be downloaded.
        num_img2test : int, optional
            Number of images to download for testing, by default ``-1``.
        zoom_level : int, optional
            Zoom level to retrieve map tiles from, by default ``14``.
        adjust_mult : float, optional
            If some tiles cannot be downloaded, shrink the requested bounding
            box by this factor. Defaults to ``0.005``.
        retries : int, optional
            Number of times to retry a failed download, by default ``10``.
        failed_urls_path : str, optional
            Path to save failed URLs, by default ``"failed_urls.txt"``.
        tile_tmp_dir : str, optional
            Directory to temporarily save map tiles, by default ``"tiles"``.
        output_maps_dirname : str, optional
            Directory to save combined map images, by default ``"maps"``.
        output_metadata_filename : str, optional
            Name of the output metadata file, by default ``"metadata.csv"``.

            *Note: This file will be saved in the path equivalent to
            output_maps_dirname/output_metadata_filename.*
        pixel_closest : int, optional
            Adjust the number of pixels in both directions (width and height)
            after downloading a map. For example, if ``pixel_closest = 100``,
            the number of pixels in both directions will be multiples of 100.

            `This helps to create only square tiles in the processing step.`
        redownload : bool, optional
            Whether to redownload previously downloaded maps that already
            exist in the local directory, by default ``False``.
        id1 : int, optional
            The starting index (in the ``metadata`` property) for downloading
            maps, by default ``0``.
        id2 : int, optional
            The ending index (in the ``metadata`` property) for downloading
            maps, by default ``-1`` (all images).
        min_lat_len : float, optional
            Minimum length of the latitude (in degrees) of the bounding box
            for each tileserver request. Default is ``0.05``.
        min_lon_len : float, optional
            Minimum length of the longitude (in degrees) of the bounding box
            for each tileserver request. Default is ``0.05``.

        Returns
        -------
        None

        Notes
        -----
        The ``min_lat_len`` and ``min_lon_len`` are optional float parameters
        that represent the minimum length of the latitude and longitude,
        respectively, of the bounding box for each tileserver request. These
        parameters are used in the method to adjust the boundary of the map
        tile to be requested from the server. If the difference between the
        maximum and minimum latitude or longitude is less than the
        corresponding min_lat_len or min_lon_len, respectively, then the
        ``adjust_mult`` parameter is used to shrink the boundary until the
        minimum length requirements are met.
        """

        if not os.path.isdir(output_maps_dirname):
            os.makedirs(output_maps_dirname)

        if not os.path.isdir("geojson"):
            os.makedirs("geojson")

        if mode in ["query", "queries"]:
            self.create_metadata_query()
            metadata = self.metadata_query
        elif mode == "all":
            metadata = self.metadata
        else:
            raise NotImplementedError(
                "Mode must be 'query', 'queries', or 'all'."
            )

<<<<<<< HEAD
        # Header and Footer for GeoJson
        header, footer = create_hf(geom="polygon")
=======
        # Header and Footer for GeoJSON
        header, footer = create_hf(geom="polygone")
>>>>>>> 451230aa

        if id2 < 0:
            metadata = metadata[id1:]
        elif id2 < id1:
            raise ValueError("id2 should be > id1.")
        else:
            metadata = metadata[id1:id2]

        # Dataframe to collect some information about results
        result_df = pd.DataFrame(
            columns=["name", "url", "coord", "pub_date", "region"]
        )
        counter = 0
        for metadata_item in metadata:
            # only for testing
            if counter == num_img2test:
                break

            properties = metadata_item["properties"]
            geometry = metadata_item["geometry"]

            print("-------------------")
            output_stitcher = os.path.join(
                output_maps_dirname,
                "map_" + properties["IMAGE"] + ".png",
            )
            if os.path.isfile(output_stitcher) and (not redownload):
                print(f"File already exists: {output_stitcher}")
                continue

            print("Retrieving: ", properties["IMAGEURL"])

            # Change the request to a rectangular one by finding min/max of
            # lats/lons
            (
                min_lon,
                max_lon,
                min_lat,
                max_lat,
            ) = self.detect_rectangle_boundary(geometry["coordinates"][0][0])

            # only save an image if no error was raised
            not_saved = True
            while not_saved:
                # failed_urls_path is created by scraper.py
                # remove the file and check if it will be created by scraper
                if os.path.isfile(failed_urls_path):
                    os.remove(failed_urls_path)

                # --- Create a geojson file
                values = """[
                        [{0},  {1}],
                        [{2},  {3}],
                        [{4},  {5}],
                        [{6},  {7}],
                        [{8},  {9}]]""".format(
                    min_lon,
                    min_lat,
                    max_lon,
                    min_lat,
                    max_lon,
                    max_lat,
                    min_lon,
                    max_lat,
                    min_lon,
                    min_lat,
                )
                str2write = header + values + footer

                poly_filename = properties["IMAGE"] + "_{}.geojson".format(
                    counter
                )
                with open(os.path.join("geojson", poly_filename), "w") as f:
                    f.writelines(str2write)

                if os.path.isdir(tile_tmp_dir):
                    # remove previously retrieved tiles
                    shutil.rmtree(tile_tmp_dir)

                # Run the scraper
                scraper(
                    os.path.join("geojson", poly_filename),
                    zoom_level,
                    self.download_url,
                    tile_tmp_dir,
                    retries=retries,
                )

                # If any failed URLs, adjust the request. The request is
                # adjusted by decreasing the requested bounding box
                if os.path.isfile(failed_urls_path):
                    with open(failed_urls_path, "r") as f:
                        errors = f.readlines()
                        if len(errors) > 0:
                            print(
                                f"[WARNING] Could not retrieve {len(errors)} tiles, changing the coordinates"  # noqa
                            )
                            lat_len = abs(max_lat - min_lat)
                            lon_len = abs(max_lon - min_lon)
                            if (lat_len <= min_lat_len) or (
                                lon_len <= min_lon_len
                            ):
                                not_saved = True
                                break
                            min_lat += adjust_mult * lat_len
                            min_lon += adjust_mult * lon_len
                            max_lat -= adjust_mult * lat_len
                            max_lon -= adjust_mult * lon_len
                            print(lat_len, lon_len)
                        else:
                            not_saved = False
                else:
                    not_saved = False

            if not_saved:
                continue

            # Run stitcher
            stitcher(tile_tmp_dir, output_stitcher, pixel_closest)

            # Collect the new bounding boxes according to the retrieved tiles
            list_files = glob(os.path.join(tile_tmp_dir, "*png"))
            coord_info = collect_coord_info(list_files)

            (
                name_region,
                _,
                _,
                published_date,
            ) = self.extract_region_dates_metadata(metadata_item)

            result_df.loc[counter] = [
                os.path.basename(output_stitcher),
                properties["IMAGEURL"],
                coord_info,
                published_date,
                name_region,
            ]
            counter += 1

        # clean-up
        if os.path.isdir(tile_tmp_dir):
            shutil.rmtree(tile_tmp_dir)

        result_file = os.path.join(
            output_maps_dirname, output_metadata_filename
        )
        if (not redownload) and (os.path.isfile(result_file)):
            result_df.to_csv(result_file, mode="a+", header=False)
        else:
            result_df.to_csv(result_file, mode="w", header=True)


def download_tileserver_parallel(
    metadata: List[Dict], start: int, end: int, process_np: int = 8, **kwds
) -> None:
    """
    Downloads map tiles from a tileserver in parallel using multiprocessing.

    .. warning::
        This function does currently not work.

    Parameters
    ----------
    metadata : list of dictionaries
        A list of metadata dictionaries (in GeoJSON format) determining what
        to download from the tile server. Each dictionary that contains info
        about the maps to be downloaded needs to have three keys:
        ``"features"``, ``"geometry"`` (with a nested list of
        ``"coordinates"``), and ``"properties"`` (with two values for the keys
        ``"IMAGEURL"`` AND ``"IMAGE"``).
    start : int
        The index of the first element in the ``metadata`` property to
        download.
    end : int
        The index of the last element in ``metadata`` property to download.
    process_np : int, optional
        The number of processes to use for downloading. Defaults to ``8``.
    **kwds : dict, optional
        Keyword arguments passed to the ``download_tileserver`` function.

    Returns
    -------
    None

    ..
        Note/TODO: This function will not work, as download_tileserver is not
        defined in this scope. It belongs to the TileServer class...
    """

    if end < 0:
        end = len(metadata)

    req_proc = min(end, process_np)

    step = int((end - start) / req_proc + 1)

    jobs = []
    for index in range(req_proc):
        starti = start + index * step
        endi = min(start + (index + 1) * step, end)
        if starti >= endi:
            break

        metadata_one_node = metadata[starti:endi]
        p = multiprocessing.Process(
            target=download_tileserver,  # TODO: Bug
            args=(
                metadata_one_node,
                kwds["geometry"],
                kwds["num_img2test"],
                kwds["download_url"],
                kwds["zoom_level"],
                kwds["adjust_mult"],
                kwds["retries"],
                f'{index}_{kwds["failed_urls_path"]}',
                f'{index}_{kwds["tile_tmp_dir"]}',
                f'{kwds["output_maps_dirname"]}',
                f'{index}_{kwds["output_metadata_filename"]}',
            ),
        )
        jobs.append(p)
    for i in range(len(jobs)):
        jobs[i].start()

    check_par_jobs(jobs)<|MERGE_RESOLUTION|>--- conflicted
+++ resolved
@@ -73,33 +73,12 @@
 
     def __init__(
         self,
-<<<<<<< HEAD
-        metadata_path,
-        geometry="polygon",
-        download_url="https://mapseries-tilesets.s3.amazonaws.com/1inch_2nd_ed/{z}/{x}/{y}.png",
-    ):
-        """Initialize TileServer class and read in metadata
-
-        self.metadata is a dictionary that contains info about the maps to be downloaded.
-            Each key in this dict should have
-            ["properties"]["IMAGEURL"]
-            ["geometry"]["coordinates"]
-            ["properties"]["IMAGE"]
-
-        Args:
-            metadata_path: path to a metadata file downloaded from a tileserver.
-                           This file contains information about one series of maps stored on the tileserver.
-                           Some example metadata files can be found in `MapReader/mapreader/persistent_data`
-            geometry (str, optional): Geometry that defines the boundaries. Defaults to "polygon".
-            download_url (str, optional): Base URL to download the maps. Defaults to "https://mapseries-tilesets.s3.amazonaws.com/1inch_2nd_ed/{z}/{x}/{y}.png".
-=======
         metadata_path: Union[str, dict, list],
-        geometry: Optional[str] = "polygone",
+        geometry: Optional[str] = "polygon",
         download_url: Optional[
             str
         ] = "https://mapseries-tilesets.s3.amazonaws.com/1inch_2nd_ed/{z}/{x}/{y}.png",  # noqa
     ):
->>>>>>> 451230aa
         """
         Initializer for the class representing a tile server for a map.
         """
@@ -356,11 +335,6 @@
                 print(f"index:   \t{item[3]}")
                 print(20 * "=")
 
-<<<<<<< HEAD
-    def detect_rectangle_boundary(self, coords):
-        """Detect rectangular boundary given a set of coordinates"""
-        if self.geometry == "polygon":
-=======
     def detect_rectangle_boundary(
         self,
         coords: List[
@@ -388,8 +362,7 @@
             maximum latitude of the rectangular boundary of the polygon.
 
         """
-        if self.geometry == "polygone":
->>>>>>> 451230aa
+        if self.geometry == "polygon":
             coord_arr = np.array(coords)
             # if len(coord_arr) != 5:
             #    raise ValueError(f"[ERROR] expected length of coordinate list is 5. coords: {coords}") # noqa
@@ -398,14 +371,6 @@
             min_lat = np.min(coord_arr[:, 1])
             max_lat = np.max(coord_arr[:, 1])
 
-<<<<<<< HEAD
-            ### # XXX this method results in smaller rectangles (compared to the original polygon) particularly
-            ### #     if the map is strongly tilted
-            ### min_lon = np.sort(coord_arr[:-1, 0])[1]
-            ### max_lon = np.sort(coord_arr[:-1, 0])[2]
-            ### min_lat = np.sort(coord_arr[:-1, 1])[1]
-            ### max_lat = np.sort(coord_arr[:-1, 1])[2]
-=======
             """
             # this method results in smaller rectangles (compared to the
             # original polygone) particularly if the map is strongly tilted
@@ -414,7 +379,6 @@
             min_lat = np.sort(coord_arr[:-1, 1])[1]
             max_lat = np.sort(coord_arr[:-1, 1])[2]
             """
->>>>>>> 451230aa
         return min_lon, max_lon, min_lat, max_lat
 
     def create_metadata_query(self) -> None:
@@ -473,46 +437,6 @@
 
     def download_tileserver(
         self,
-<<<<<<< HEAD
-        mode="queries",
-        num_img2test=-1,
-        zoom_level=14,
-        adjust_mult=0.005,
-        retries=10,
-        scraper_max_connections=4,
-        failed_urls_path="failed_urls.txt",
-        tile_tmp_dir="tiles",
-        output_maps_dirname="maps",
-        output_metadata_filename="metadata.csv",
-        pixel_closest=None,
-        redownload=False,
-        id1=0,
-        id2=-1,
-        error_path="errors.txt",
-        max_num_errors=20,
-    ):
-        """Download maps via tileserver
-
-        Args:
-            mode (str): specify the set of maps to be downloaded:
-                        mode = query or queries: this will download the queried maps
-                        mode = all: download all maps in the metadata file
-            num_img2test (int, optional): Number of images to download for testing. Defaults to -1 (all maps).
-            zoom_level (int, optional): Zoom level for maps to be downloaded. Defaults to 14.
-            adjust_mult (float, optional): If some tiles cannot be downloaded, shrink the requested bounding box.
-                                           by this factor. Defaults to 0.005.
-            retries (int, optional): If a tile cannot be downloaded, retry these many times. Defaults to 1.
-            failed_urls_path (str, optional): File that contains info about failed download attempts. Defaults to "failed_urls.txt".
-            tile_tmp_dir (str, optional): Save tmp files in this directory. Defaults to "tiles".
-            output_maps_dirname (str, optional): Path to save downloaded maps. Defaults to "maps".
-            output_metadata_filename (str, optional): Path to save metadata for downloaded maps. Defaults to "metadata.csv".
-                                                      this file will be saved at output_maps_dirname/output_metadata_filename
-            pixel_closest (int): adjust the number of pixels in both directions (width and height) after downloading a map
-                                 for example, if pixel_closest = 100, number of pixels in both directions will be multiples of 100
-                                 this helps to create only square tiles in processing step
-            redownload (bool): if False, only maps that do not exist in the local directory will be retrieved
-            id1, id2: consider metadata[id1:id2]
-=======
         mode: Optional[str] = "queries",
         num_img2test: Optional[int] = -1,
         zoom_level: Optional[int] = 14,
@@ -557,7 +481,7 @@
         output_maps_dirname : str, optional
             Directory to save combined map images, by default ``"maps"``.
         output_metadata_filename : str, optional
-            Name of the output metadata file, by default ``"metadata.csv"``.
+            Name of the output metadatata file, by default ``"metadata.csv"``.
 
             *Note: This file will be saved in the path equivalent to
             output_maps_dirname/output_metadata_filename.*
@@ -586,7 +510,6 @@
         Returns
         -------
         None
->>>>>>> 451230aa
         """
 
         if not os.path.isdir(output_maps_dirname):
@@ -605,13 +528,8 @@
                 "Mode must be 'query', 'queries', or 'all'."
             )
 
-<<<<<<< HEAD
-        # Header and Footer for GeoJson
+        # Header and Footer for GeoJSON
         header, footer = create_hf(geom="polygon")
-=======
-        # Header and Footer for GeoJSON
-        header, footer = create_hf(geom="polygone")
->>>>>>> 451230aa
 
         if id2 < 0:
             metadata = metadata[id1:]
@@ -628,13 +546,8 @@
         saved_metadata = None
         try_cond1 = try_cond2 = False
         if not os.path.isfile(metadata_output_path):
-<<<<<<< HEAD
-            with open(metadata_output_path, "w") as fio:
-                fio.writelines("|name|url|coord|pub_date|region|polygon\n")
-=======
             with open(metadata_output_path, "w") as f:
-                f.writelines("|name|url|coord|pub_date|region|polygone\n")
->>>>>>> 451230aa
+                f.writelines("|name|url|coord|pub_date|region|polygon\n")
                 counter = 0
         else:
             with open(metadata_output_path, "r") as f:
@@ -658,13 +571,8 @@
 
                 if saved_metadata is not None:
                     try_cond1 = (
-<<<<<<< HEAD
-                        str(one_item["geometry"]["coordinates"][0][0])
+                        str(geometry["coordinates"][0][0])
                         in saved_metadata["polygon"].to_list()
-=======
-                        str(geometry["coordinates"][0][0])
-                        in saved_metadata["polygone"].to_list()
->>>>>>> 451230aa
                     )
                     try_cond2 = (
                         f'map_{properties["IMAGE"]}.png'
@@ -1027,7 +935,6 @@
         plt.ylabel("Counts", size=18)
         plt.show()
 
-<<<<<<< HEAD
     def __str__(self):
         info = f"Metadata file has {self.__len__()} items."
         info += f"\nDownload URL: {self.download_url}"
@@ -1037,8 +944,6 @@
     def __len__(self):
         return len(self.metadata)
 
-=======
->>>>>>> 451230aa
     def download_tileserver_rect(
         self,
         mode: Optional[str] = "queries",
@@ -1143,13 +1048,8 @@
                 "Mode must be 'query', 'queries', or 'all'."
             )
 
-<<<<<<< HEAD
-        # Header and Footer for GeoJson
+        # Header and Footer for GeoJSON
         header, footer = create_hf(geom="polygon")
-=======
-        # Header and Footer for GeoJSON
-        header, footer = create_hf(geom="polygone")
->>>>>>> 451230aa
 
         if id2 < 0:
             metadata = metadata[id1:]
