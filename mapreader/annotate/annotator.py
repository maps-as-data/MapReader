from __future__ import annotations

import functools
import hashlib
import json
import os
import random
import string
import warnings
from ast import literal_eval
from itertools import product
from pathlib import Path

import ipywidgets as widgets
import numpy as np
import pandas as pd
from IPython.display import clear_output, display
from numpy import array_split
from PIL import Image, ImageOps

from ..load.loader import load_patches

warnings.filterwarnings("ignore", category=UserWarning)

_CENTER_LAYOUT = widgets.Layout(
    display="flex", flex_flow="column", align_items="center"
)


class Annotator(pd.DataFrame):
    """
    Annotator class for annotating patches with labels.

    Parameters
    ----------
    patch_df : str or pd.DataFrame or None, optional
        Path to a CSV file or a pandas DataFrame containing patch data, by default None
    parent_df : str or pd.DataFrame or None, optional
        Path to a CSV file or a pandas DataFrame containing parent data, by default None
    labels : list, optional
        List of labels for annotation, by default None
    patch_paths : str or None, optional
        Path to patch images, by default None
        Ignored if patch_df is provided.
    parent_paths : str or None, optional
        Path to parent images, by default None
        Ignored if parent_df is provided.
    metadata_path : str or None, optional
        Path to metadata CSV file, by default None
    annotations_dir : str, optional
        Directory to store annotations, by default "./annotations"
    patch_paths_col : str, optional
        Name of the column in which image paths are stored in patch DataFrame, by default "image_path"
    label_col : str, optional
        Name of the column in which labels are stored in patch DataFrame, by default "label"
    show_context : bool, optional
        Whether to show context when loading patches, by default False
    auto_save : bool, optional
        Whether to automatically save annotations, by default True
    delimiter : str, optional
        Delimiter used in CSV files, by default ","
    sortby : str or None, optional
        Name of the column to use to sort the patch DataFrame, by default None.
        Default sort order is ``ascending=True``. Pass ``ascending=False`` keyword argument to sort in descending order.
    ascending : bool, optional
        Whether to sort the DataFrame in ascending order when using the ``sortby`` argument, by default True.
    username : str or None, optional
        Username to use when saving annotations file, by default None.
        If not provided, a random string is generated.
    task_name : str or None, optional
        Name of the annotation task, by default None.
    min_values : dict, optional
        A dictionary consisting of column names (keys) and minimum values as floating point values (values), by default None.
    max_values : dict, optional
        A dictionary consisting of column names (keys) and maximum values as floating point values (values), by default None.
    filter_for : dict, optional
        A dictionary consisting of column names (keys) and values to filter for (values), by default None.
    surrounding : int, optional
        The number of surrounding images to show for context, by default 1.
    max_size : int, optional
        The size in pixels for the longest side to which constrain each patch image, by default 1000.
    resize_to : int or None, optional
        The size in pixels for the longest side to which resize each patch image, by default None.

    Raises
    ------
    FileNotFoundError
        If the provided patch_df or parent_df file path does not exist
    ValueError
        If patch_df or parent_df is not a valid path to a CSV file or a pandas DataFrame
        If patch_df or patch_paths is not provided
        If the DataFrame does not have the required columns
        If sortby is not a string or None
        If labels provided are not in the form of a list
    SyntaxError
        If labels provided are not in the form of a list
    """

    def __init__(
        self,
        patch_df: str | pd.DataFrame | None = None,
        parent_df: str | pd.DataFrame | None = None,
        labels: list = None,
        patch_paths: str | None = None,
        parent_paths: str | None = None,
        metadata_path: str | None = None,
        annotations_dir: str = "./annotations",
        patch_paths_col: str = "image_path",
        label_col: str = "label",
        show_context: bool = False,
        auto_save: bool = True,
        delimiter: str = ",",
        sortby: str | None = None,
        ascending: bool = True,
        username: str | None = None,
        task_name: str | None = None,
        min_values: dict | None = None,
        max_values: dict | None = None,
        filter_for: dict | None = None,
        surrounding: int = 1,
        max_size: int = 1000,
        resize_to: int | None = None,
    ):
        if labels is None:
            labels = []
        if patch_df is not None:
            if isinstance(patch_df, str):
                if os.path.exists(patch_df):
                    patch_df = pd.read_csv(
                        patch_df,
                        index_col=0,
                        sep=delimiter,
                    )
                else:
                    raise FileNotFoundError(f"[ERROR] Could not find {patch_df}.")
            if not isinstance(patch_df, pd.DataFrame):
                raise ValueError(
                    "[ERROR] ``patch_df`` must be a path to a csv or a pandas DataFrame."
                )
            patch_df = self._eval_df(patch_df)  # eval tuples/lists in df

        if parent_df is not None:
            if isinstance(parent_df, str):
                if os.path.exists(parent_df):
                    parent_df = pd.read_csv(
                        parent_df,
                        index_col=0,
                        sep=delimiter,
                    )
                else:
                    raise FileNotFoundError(f"[ERROR] Could not find {parent_df}.")
            if not isinstance(parent_df, pd.DataFrame):
                raise ValueError(
                    "[ERROR] ``parent_df`` must be a path to a csv or a pandas DataFrame."
                )
            parent_df = self._eval_df(parent_df)  # eval tuples/lists in df

        if patch_df is None:
            # If we don't get patch data provided, we'll use the patches and parents to create the dataframes
            if patch_paths:
                parent_paths_df, patch_df = self._load_dataframes(
                    patch_paths=patch_paths,
                    parent_paths=parent_paths,
                    metadata_path=metadata_path,
                    delimiter=delimiter,
                )

                # only take this dataframe if parent_df is None
                if parent_df is None:
                    parent_df = parent_paths_df
            else:
                raise ValueError(
                    "[ERROR] Please specify one of ``patch_df`` or ``patch_paths``."
                )

        # Check for metadata + data
        if not isinstance(patch_df, pd.DataFrame):
            raise ValueError("[ERROR] No patch data available.")
        if not isinstance(parent_df, pd.DataFrame):
            raise ValueError("[ERROR] No metadata (parent data) available.")

        # Check for url column and add to patch dataframe
        if "url" in parent_df.columns:
            patch_df = patch_df.join(parent_df["url"], on="parent_id")

        # Add label column if not present
        if label_col not in patch_df.columns:
            patch_df[label_col] = None

        # Check for image paths column
        if patch_paths_col not in patch_df.columns:
            raise ValueError(
                f"[ERROR] Your DataFrame does not have the image paths column: {patch_paths_col}."
            )

        image_list = json.dumps(
            sorted(patch_df[patch_paths_col].to_list()), sort_keys=True
        )

        # Set up annotations file
        if not username:
            username = "".join(
                [random.choice(string.ascii_letters + string.digits) for n in range(30)]
            )
        if not task_name:
            task_name = "task"
        id = hashlib.md5(image_list.encode("utf-8")).hexdigest()

        annotations_file = task_name.replace(" ", "_") + f"_#{username}#-{id}.csv"
        annotations_file = os.path.join(annotations_dir, annotations_file)

        # Ensure labels are of type list
        if not isinstance(labels, list):
            raise SyntaxError("[ERROR] Labels provided must be as a list")

        # Ensure unique values in list
        labels = sorted(set(labels), key=labels.index)

<<<<<<< HEAD
        # Test for existing patch annotation file
=======
        # Test for existing annotation file
>>>>>>> cca2b154
        if os.path.exists(annotations_file):
            print("[INFO] Loading existing patch annotations.")
            patch_df = self._load_annotations(
                patch_df=patch_df,
                annotations_file=annotations_file,
                labels=labels,
<<<<<<< HEAD
                col=label_col,
=======
                label_col=label_col,
>>>>>>> cca2b154
                delimiter=delimiter,
            )

        # initiate as a DataFrame
        super().__init__(patch_df)

        ## pixel_bounds = x0, y0, x1, y1
        self["min_x"] = self.pixel_bounds.apply(lambda x: x[0])
        self["min_y"] = self.pixel_bounds.apply(lambda x: x[1])
        self["max_x"] = self.pixel_bounds.apply(lambda x: x[2])
        self["max_y"] = self.pixel_bounds.apply(lambda x: x[3])

        # Sort by sortby column if provided
        if isinstance(sortby, str):
            if sortby in self.columns:
                self._sortby = sortby
                self._ascending = ascending
            else:
                raise ValueError(f"[ERROR] {sortby} is not a column in the DataFrame.")
        elif sortby is not None:
            raise ValueError("[ERROR] ``sortby`` must be a string or None.")
        else:
            self._sortby = None
            self._ascending = True

        self._labels = labels
        self.label_col = label_col
        self.patch_paths_col = patch_paths_col
        self.annotations_file = annotations_file
        self.show_context = show_context
        self.auto_save = auto_save
        self.username = username
        self.task_name = task_name

        # set up for the annotator
        self._min_values = min_values or {}
        self._max_values = max_values or {}
<<<<<<< HEAD
=======
        self._filter_for = filter_for or {}
>>>>>>> cca2b154

        # Create annotations_dir
        Path(annotations_dir).mkdir(parents=True, exist_ok=True)

        # Set up standards for context display
        self.surrounding = surrounding
        self.max_size = max_size
        self.resize_to = resize_to

        # set up buttons
        self._buttons = []

        # Set max buttons
        if (len(self._labels) % 2) == 0:
            if len(self._labels) > 4:
                self.buttons_per_row = 4
            else:
                self.buttons_per_row = 2
        else:
            if len(self._labels) == 3:
                self.buttons_per_row = 3
            else:
                self.buttons_per_row = 5

        # Set indices
        self.current_index = -1
        self.previous_index = 0

        # Setup buttons
        self._setup_buttons()

        # Setup box for buttons
        self._setup_box()

        # Setup queue
        self._queue = []

    @staticmethod
    def _load_dataframes(
        patch_paths: str | None = None,
        parent_paths: str | None = None,
        metadata_path: str | None = None,
        delimiter: str = ",",
    ) -> tuple[pd.DataFrame, pd.DataFrame]:
        """
        Load parent and patch dataframes by loading images from file paths.

        Parameters
        ----------
        patch_paths : str | None, optional
            Path to the patches, by default None
        parent_paths : str | None, optional
            Path to the parent images, by default None
        metadata_path : str | None, optional
            Path to the parent metadata file, by default None
        delimiter : str, optional
            Delimiter used in CSV files, by default ","

        Returns
        -------
        tuple[pd.DataFrame, pd.DataFrame]
            A tuple containing the parent dataframe and patch dataframe.
        """
        if patch_paths:
            print(f"[INFO] Loading patches from {patch_paths}.")
        if parent_paths:
            print(f"[INFO] Loading parents from {parent_paths}.")

        maps = load_patches(patch_paths=patch_paths, parent_paths=parent_paths)
        # Add pixel stats
        maps.calc_pixel_stats()

        try:
            maps.add_metadata(metadata_path, delimiter=delimiter)
            print(f"[INFO] Adding metadata from {metadata_path}.")
        except ValueError:
            raise FileNotFoundError(
                f"[INFO] Metadata file at {metadata_path} not found. Please specify the correct file path using the ``metadata_path`` argument."
            )

        parent_df, patch_df = maps.convert_images()

        return parent_df, patch_df

    @staticmethod
    def _eval_df(df):
        for col in df.columns:
            try:
                df[col] = df[col].apply(literal_eval)
            except (ValueError, TypeError, SyntaxError):
                pass
        return df

    @staticmethod
    def _load_annotations(
        patch_df: pd.DataFrame,
        annotations_file: str,
        labels: list,
<<<<<<< HEAD
        col: str,
=======
        label_col: str,
>>>>>>> cca2b154
        delimiter: str,
    ):
        """Load existing annotations from file.

        Parameters
        ----------
        patch_df : pd.DataFrame
            Current patch dataframe.
        annotations_file : str
            Name of the annotations file
        labels : list
            List of labels for annotation.
<<<<<<< HEAD
        col : str
=======
        label_col : str
>>>>>>> cca2b154
            Name of the column in which labels are stored in annotations file
        delimiter : str
            Delimiter used in CSV files

        """
        existing_annotations = pd.read_csv(annotations_file, index_col=0, sep=delimiter)

<<<<<<< HEAD
        if col not in existing_annotations.columns:
            raise ValueError(
                f"[ERROR] Your existing annotations do not have the label column: {col}."
            )

        if existing_annotations[col].dtype == int:
            # convert label indices (ints) to labels (strings)
            # this is to convert old annotations format to new annotations format
            existing_annotations[col] = existing_annotations[col].apply(
=======
        if label_col not in existing_annotations.columns:
            raise ValueError(
                f"[ERROR] Your existing annotations do not have the label column: {label_col}."
            )

        if existing_annotations[label_col].dtype == int:
            # convert label indices (ints) to labels (strings)
            # this is to convert old annotations format to new annotations format
            existing_annotations[label_col] = existing_annotations[label_col].apply(
>>>>>>> cca2b154
                lambda x: labels[x]
            )

        patch_df = patch_df.join(
<<<<<<< HEAD
            existing_annotations[col], how="left", rsuffix="_existing"
        )
        if f"{col}_existing" in patch_df.columns:
            patch_df[col].fillna(patch_df[f"{col}_existing"], inplace=True)
            patch_df.drop(columns=f"{col}_existing", inplace=True)
=======
            existing_annotations[label_col], how="left", rsuffix="_existing"
        )
        if f"{label_col}_existing" in patch_df.columns:
            patch_df[label_col].fillna(patch_df[f"{label_col}_existing"], inplace=True)
            patch_df.drop(columns=f"{label_col}_existing", inplace=True)
>>>>>>> cca2b154

        return patch_df

    def _setup_buttons(self) -> None:
        """
        Set up buttons for each label to be annotated.
        """
        for label in self._labels:
            btn = widgets.Button(
                description=label,
                button_style="info",
                layout=widgets.Layout(flex="1 1 0%", width="auto"),
            )
            btn.style.button_color = "#9B6F98"

            def on_click(lbl, *_, **__):
                self._add_annotation(lbl)

            btn.on_click(functools.partial(on_click, label))
            self._buttons.append(btn)

    def _setup_box(self) -> None:
        """
        Set up the box which holds all the buttons.
        """
        if len(self._buttons) > self.buttons_per_row:
            self.box = widgets.VBox(
                [
                    widgets.HBox(self._buttons[x : x + self.buttons_per_row])
                    for x in range(0, len(self._buttons), self.buttons_per_row)
                ]
            )
        else:
            self.box = widgets.HBox(self._buttons)

        # back button
        prev_btn = widgets.Button(
            description="« previous", layout=widgets.Layout(flex="1 1 0%", width="auto")
        )
        prev_btn.on_click(self._prev_example)

        # next button
        next_btn = widgets.Button(
            description="next »", layout=widgets.Layout(flex="1 1 0%", width="auto")
        )
        next_btn.on_click(self._next_example)

        self.navbox = widgets.VBox([widgets.HBox([prev_btn, next_btn])])

    def get_queue(
        self, as_type: str | None = "list"
    ) -> list[int] | (pd.Index | pd.Series):
        """
        Gets the indices of rows which are eligible for annotation.

        Parameters
        ----------
        as_type : str, optional
            The format in which to return the indices. Options: "list",
            "index". Default is "list". If any other value is provided, it
            returns a pandas.Series.

        Returns
        -------
        List[int] or pandas.Index or pandas.Series
            Depending on "as_type", returns either a list of indices, a
            pd.Index object, or a pd.Series of legible rows.
        """

        def check_eligibility(row):
            if row.label not in [np.NaN, None]:
                return False

            test = (
                [row[col] >= min_value for col, min_value in self._min_values.items()]
                + [row[col] <= max_value for col, max_value in self._max_values.items()]
                + [
                    row[col] == filter_for
                    for col, filter_for in self._filter_for.items()
                ]
            )

            if not all(test):
                return False

            return True

        queue_df = self.copy(deep=True)
        queue_df = queue_df[queue_df[self.label_col].isna()]  # only unlabelled
        queue_df["eligible"] = queue_df.apply(check_eligibility, axis=1)
<<<<<<< HEAD
        queue_df = queue_df[queue_df.eligible].sample(frac=1)  # shuffle
=======

        if self._sortby is not None:
            queue_df.sort_values(self._sortby, ascending=self._ascending, inplace=True)
            queue_df = queue_df[queue_df.eligible]
        else:
            queue_df = queue_df[queue_df.eligible].sample(frac=1)  # shuffle
>>>>>>> cca2b154

        indices = queue_df.index
        if as_type == "list":
            return list(indices)
        if as_type == "index":
            return indices
        return queue_df

    def get_context(self):
        """
        Provides the surrounding context for the patch to be annotated.

        Returns
        -------
        ipywidgets.VBox
            An IPython VBox widget containing the surrounding patches for
            context.
        """

        def get_path(image_path, dim=True):
            # Resize the image
            im = Image.open(image_path)

            # Dim the image
            if dim in [True, "True"]:
                im_array = np.array(im)
                im_array = 256 - (256 - im_array) * 0.4  # lighten image
                im = Image.fromarray(im_array.astype(np.uint8))
            return im

        def get_empty_square(patch_size: tuple[int, int]):
            """Generates an empty square image.

            Parameters
            ----------
            patch_size : tuple[int, int]
                Patch size in pixels as tuple of `(width, height)`.
            """
            im = Image.new(
                size=patch_size,
                mode="RGB",
                color="white",
            )
            return im

        if self.surrounding > 3:
            display(
                widgets.HTML(
                    """<p style="color:red;"><b>Warning: More than 3 surrounding tiles may crowd the display and not display correctly.</b></p>"""
                )
            )

        ix = self._queue[self.current_index]

        min_x = self.at[ix, "min_x"]
        min_y = self.at[ix, "min_y"]

        # cannot assume all patches are same size
        try:
            height, width, _ = self.at[ix, "shape"]
        except KeyError:
            im_path = self.at[ix, self.patch_paths_col]
            im = Image.open(im_path)
            height = im.height
            width = im.width

        current_parent = self.at[ix, "parent_id"]
        parent_frame = self.query(f"parent_id=='{current_parent}'")

        deltas = list(range(-self.surrounding, self.surrounding + 1))
        y_and_x = list(
            product(
                [min_y + y_delta * height for y_delta in deltas],
                [min_x + x_delta * width for x_delta in deltas],
            )
        )
        queries = [f"min_x == {x} & min_y == {y}" for y, x in y_and_x]
        items = [parent_frame.query(query) for query in queries]

        # derive ids from items
        ids = [x.index[0] if len(x.index) == 1 else None for x in items]
        ids = [x != ix for x in ids]

        # derive images from items
        image_paths = [
            x.at[x.index[0], "image_path"] if len(x.index) == 1 else None for x in items
        ]

        # zip them
        image_list = list(zip(image_paths, ids))

        # split them into rows
        per_row = len(deltas)
        images = [
            [
                get_path(x[0], dim=x[1]) if x[0] else get_empty_square((width, height))
                for x in lst
            ]
            for lst in array_split(image_list, per_row)
        ]

        total_width = (2 * self.surrounding + 1) * width
        total_height = (2 * self.surrounding + 1) * height

        context_image = Image.new("RGB", (total_width, total_height))

        y_offset = 0
        for row in images:
            x_offset = 0
            for image in row:
                context_image.paste(image, (x_offset, y_offset))
                x_offset += width
            y_offset += height

        if self.resize_to is not None:
            context_image = ImageOps.contain(
                context_image, (self.resize_to, self.resize_to)
            )
        # only constrain to max size if not resize_to
        elif max(context_image.size) > self.max_size:
            context_image = ImageOps.contain(
                context_image, (self.max_size, self.max_size)
            )

        return context_image

    def annotate(
        self,
        show_context: bool | None = None,
        sortby: str | None = None,
        ascending: bool | None = None,
        min_values: dict | None = None,
        max_values: dict | None = None,
        surrounding: int | None = None,
        resize_to: int | None = None,
        max_size: int | None = None,
    ) -> None:
        """Annotate at the patch-level of the current patch.
        Renders the annotation interface for the first image.

        Parameters
        ----------
        show_context : bool or None, optional
            Whether or not to display the surrounding context for each image.
            Default is None.
        sortby : str or None, optional
            Name of the column to use to sort the patch DataFrame, by default None.
            Default sort order is ``ascending=True``. Pass ``ascending=False`` keyword argument to sort in descending order.
        ascending : bool, optional
            Whether to sort the DataFrame in ascending order when using the ``sortby`` argument, by default True.
        min_values : dict or None, optional
            Minimum values for each property to filter images for annotation.
            It should be provided as a dictionary consisting of column names
            (keys) and minimum values as floating point values (values).
            Default is None.
        max_values : dict or None, optional
            Maximum values for each property to filter images for annotation.
            It should be provided as a dictionary consisting of column names
            (keys) and minimum values as floating point values (values).
            Default is None
        surrounding : int or None, optional
            The number of surrounding images to show for context. Default: 1.
        max_size : int or None, optional
            The size in pixels for the longest side to which constrain each
            patch image. Default: 100.

        Notes
        -----
        This method is a wrapper for the ``_annotate`` method.
        """
<<<<<<< HEAD
=======
        if sortby is not None:
            self._sortby = sortby
        if ascending is not None:
            self._ascending = ascending
>>>>>>> cca2b154

        if min_values is not None:
            self._min_values = min_values
        if max_values is not None:
            self._max_values = max_values

        # re-set up queue using new min/max values
        self._queue = self.get_queue()

        self._annotate(
            show_context=show_context,
            surrounding=surrounding,
            resize_to=resize_to,
            max_size=max_size,
        )

    def _annotate(
        self,
        show_context: bool | None = None,
        surrounding: int | None = None,
        resize_to: int | None = None,
        max_size: int | None = None,
    ):
        """
        Renders the annotation interface for the first image.

        Parameters
        ----------
        show_context : bool or None, optional
            Whether or not to display the surrounding context for each image.
            Default is None.
        surrounding : int or None, optional
            The number of surrounding images to show for context. Default: 1.
        max_size : int or None, optional
            The size in pixels for the longest side to which constrain each
            patch image. Default: 100.

        Returns
        -------
        None
        """

        self.current_index = -1
        for button in self._buttons:
            button.disabled = False

        if show_context is not None:
            self.show_context = show_context
        if surrounding is not None:
            self.surrounding = surrounding
        if resize_to is not None:
            self.resize_to = resize_to
        if max_size is not None:
            self.max_size = max_size

<<<<<<< HEAD
=======
        # re-set up queue
        self._queue = self.get_queue()

        if self._filter_for is not None:
            print(f"[INFO] Filtering for: {self._filter_for}")

>>>>>>> cca2b154
        self.out = widgets.Output(layout=_CENTER_LAYOUT)
        display(self.box)
        display(self.navbox)
        display(self.out)

        # self.get_current_index()
        # TODO: Does not pick the correct NEXT...
        self._next_example()

    def _next_example(self, *_) -> tuple[int, int, str]:
        """
        Advances the annotation interface to the next image.

        Returns
        -------
        Tuple[int, int, str]
            Previous index, current index, and path of the current image.
        """
        if self.current_index == len(self._queue):
            self.render_complete()
            return

        self.previous_index = self.current_index
        self.current_index += 1

        ix = self._queue[self.current_index]

        img_path = self.at[ix, self.patch_paths_col]

        self.render()
        return self.previous_index, self.current_index, img_path

    def _prev_example(self, *_) -> tuple[int, int, str]:
        """
        Moves the annotation interface to the previous image.

        Returns
        -------
        Tuple[int, int, str]
            Previous index, current index, and path of the current image.
        """
        if self.current_index == len(self._queue):
            self.render_complete()
            return

        if self.current_index > 0:
            self.previous_index = self.current_index
            self.current_index -= 1

        ix = self._queue[self.current_index]

        img_path = self.at[ix, self.patch_paths_col]

        self.render()
        return self.previous_index, self.current_index, img_path

    def render(self) -> None:
        """
        Displays the image at the current index in the annotation interface.

        If the current index is greater than or equal to the length of the
        dataframe, the method disables the "next" button and saves the data.

        Returns
        -------
        None
        """
        # Check whether we have reached the end
        if self.current_index >= len(self) - 1:
            self.render_complete()
            return

        ix = self._queue[self.current_index]

        # render buttons
        for button in self._buttons:
            if button.description == "prev":
                # disable previous button when at first example
                button.disabled = self.current_index <= 0
            elif button.description == "next":
                # disable skip button when at last example
                button.disabled = self.current_index >= len(self) - 1
            elif button.description != "submit":
                if self.at[ix, self.label_col] == button.description:
                    button.icon = "check"
                else:
                    button.icon = ""

        # display new example
        with self.out:
            clear_output(wait=True)
            image = self.get_patch_image(ix)
            if self.show_context:
                context = self.get_context()
                self._context_image = context
                display(context.convert("RGB"))
            else:
                display(image.convert("RGB"))
            add_ins = []
            if self.at[ix, "url"]:
                url = self.at[ix, "url"]
                text = f'<p><a href="{url}" target="_blank">Click to see entire map.</a></p>'
                add_ins += [widgets.HTML(text)]

            value = self.current_index + 1 if self.current_index else 1
            description = f"{value} / {len(self._queue)}"
            add_ins += [
                widgets.IntProgress(
                    value=value,
                    min=0,
                    max=len(self._queue),
                    step=1,
                    description=description,
                    orientation="horizontal",
                    barstyle="success",
                )
            ]
            display(
                widgets.VBox(
                    add_ins,
                    layout=_CENTER_LAYOUT,
                )
            )

    def get_patch_image(self, ix) -> Image:
        """
        Returns the image at the given index.

        Parameters
        ----------
        ix : int | str
            The index of the image in the dataframe.

        Returns
        -------
        PIL.Image
            A PIL.Image object of the image at the given index.
        """
        image_path = self.at[ix, self.patch_paths_col]
        image = Image.open(image_path)

        if self.resize_to is not None:
            image = ImageOps.contain(image, (self.resize_to, self.resize_to))
        # only constrain to max size if not resize_to
        elif max(image.size) > self.max_size:
            image = ImageOps.contain(image, (self.max_size, self.max_size))

        return image

    def _add_annotation(self, annotation: str) -> None:
        """
        Adds the provided annotation to the current image.

        Parameters
        ----------
        annotation : str
            The label to add to the current image.

        Returns
        -------
        None
        """
        # ix = self.iloc[self.current_index].name
        ix = self._queue[self.current_index]
        self.at[ix, self.label_col] = annotation
        if self.auto_save:
            self._auto_save()
        self._next_example()

    def _auto_save(self):
        """
        Automatically saves the annotations made so far.

        Returns
        -------
        None
        """
        self.get_labelled_data(sort=True).to_csv(self.annotations_file)

    def get_labelled_data(
        self,
        sort: bool = True,
        index_labels: bool = False,
        include_paths: bool = True,
    ) -> pd.DataFrame:
        """
        Returns the annotations made so far.

        Parameters
        ----------
        sort : bool, optional
            Whether to sort the dataframe by the order of the images in the
            input data, by default True
        index_labels : bool, optional
            Whether to return the label's index number (in the labels list
            provided in setting up the instance) or the human-readable label
            for each row, by default False
        include_paths : bool, optional
            Whether to return a column containing the full path to the
            annotated image or not, by default True

        Returns
        -------
        pandas.DataFrame
            A dataframe containing the labelled images and their associated
            label index.
        """
        filtered_df = self[self[self.label_col].notna()].copy(deep=True)

        # force image_id to be index (incase of integer index)
        # TODO: Force all indices to be integers so this is not needed
        if ("image_id" in filtered_df.columns) and (
            filtered_df.index.name != "image_id"
        ):
            filtered_df.set_index("image_id", drop=True, inplace=True)

        if sort:
            filtered_df.sort_values(by=["parent_id", "min_x", "min_y"], inplace=True)

        if index_labels:
            filtered_df[self.label_col] = filtered_df[self.label_col].apply(
                lambda x: self._labels.index(x)
            )

        return filtered_df

    @property
    def filtered(self) -> pd.DataFrame:
        _filter = ~self[self.label_col].isna()
        return self[_filter]

    def render_complete(self):
        """
        Renders the completion message once all images have been annotated.

        Returns
        -------
        None
        """
        clear_output()
        display(
            widgets.HTML("<p><b>All annotations done with current settings.</b></p>")
        )
        if self.auto_save:
            self._auto_save()
        for button in self._buttons:
            button.disabled = True<|MERGE_RESOLUTION|>--- conflicted
+++ resolved
@@ -216,22 +216,14 @@
         # Ensure unique values in list
         labels = sorted(set(labels), key=labels.index)
 
-<<<<<<< HEAD
         # Test for existing patch annotation file
-=======
-        # Test for existing annotation file
->>>>>>> cca2b154
         if os.path.exists(annotations_file):
             print("[INFO] Loading existing patch annotations.")
             patch_df = self._load_annotations(
                 patch_df=patch_df,
                 annotations_file=annotations_file,
                 labels=labels,
-<<<<<<< HEAD
-                col=label_col,
-=======
                 label_col=label_col,
->>>>>>> cca2b154
                 delimiter=delimiter,
             )
 
@@ -269,10 +261,7 @@
         # set up for the annotator
         self._min_values = min_values or {}
         self._max_values = max_values or {}
-<<<<<<< HEAD
-=======
         self._filter_for = filter_for or {}
->>>>>>> cca2b154
 
         # Create annotations_dir
         Path(annotations_dir).mkdir(parents=True, exist_ok=True)
@@ -371,11 +360,7 @@
         patch_df: pd.DataFrame,
         annotations_file: str,
         labels: list,
-<<<<<<< HEAD
-        col: str,
-=======
         label_col: str,
->>>>>>> cca2b154
         delimiter: str,
     ):
         """Load existing annotations from file.
@@ -388,11 +373,7 @@
             Name of the annotations file
         labels : list
             List of labels for annotation.
-<<<<<<< HEAD
-        col : str
-=======
         label_col : str
->>>>>>> cca2b154
             Name of the column in which labels are stored in annotations file
         delimiter : str
             Delimiter used in CSV files
@@ -400,17 +381,6 @@
         """
         existing_annotations = pd.read_csv(annotations_file, index_col=0, sep=delimiter)
 
-<<<<<<< HEAD
-        if col not in existing_annotations.columns:
-            raise ValueError(
-                f"[ERROR] Your existing annotations do not have the label column: {col}."
-            )
-
-        if existing_annotations[col].dtype == int:
-            # convert label indices (ints) to labels (strings)
-            # this is to convert old annotations format to new annotations format
-            existing_annotations[col] = existing_annotations[col].apply(
-=======
         if label_col not in existing_annotations.columns:
             raise ValueError(
                 f"[ERROR] Your existing annotations do not have the label column: {label_col}."
@@ -420,24 +390,15 @@
             # convert label indices (ints) to labels (strings)
             # this is to convert old annotations format to new annotations format
             existing_annotations[label_col] = existing_annotations[label_col].apply(
->>>>>>> cca2b154
                 lambda x: labels[x]
             )
 
         patch_df = patch_df.join(
-<<<<<<< HEAD
-            existing_annotations[col], how="left", rsuffix="_existing"
-        )
-        if f"{col}_existing" in patch_df.columns:
-            patch_df[col].fillna(patch_df[f"{col}_existing"], inplace=True)
-            patch_df.drop(columns=f"{col}_existing", inplace=True)
-=======
             existing_annotations[label_col], how="left", rsuffix="_existing"
         )
         if f"{label_col}_existing" in patch_df.columns:
             patch_df[label_col].fillna(patch_df[f"{label_col}_existing"], inplace=True)
             patch_df.drop(columns=f"{label_col}_existing", inplace=True)
->>>>>>> cca2b154
 
         return patch_df
 
@@ -528,16 +489,12 @@
         queue_df = self.copy(deep=True)
         queue_df = queue_df[queue_df[self.label_col].isna()]  # only unlabelled
         queue_df["eligible"] = queue_df.apply(check_eligibility, axis=1)
-<<<<<<< HEAD
-        queue_df = queue_df[queue_df.eligible].sample(frac=1)  # shuffle
-=======
 
         if self._sortby is not None:
             queue_df.sort_values(self._sortby, ascending=self._ascending, inplace=True)
             queue_df = queue_df[queue_df.eligible]
         else:
             queue_df = queue_df[queue_df.eligible].sample(frac=1)  # shuffle
->>>>>>> cca2b154
 
         indices = queue_df.index
         if as_type == "list":
@@ -708,13 +665,10 @@
         -----
         This method is a wrapper for the ``_annotate`` method.
         """
-<<<<<<< HEAD
-=======
         if sortby is not None:
             self._sortby = sortby
         if ascending is not None:
             self._ascending = ascending
->>>>>>> cca2b154
 
         if min_values is not None:
             self._min_values = min_values
@@ -770,15 +724,12 @@
         if max_size is not None:
             self.max_size = max_size
 
-<<<<<<< HEAD
-=======
         # re-set up queue
         self._queue = self.get_queue()
 
         if self._filter_for is not None:
             print(f"[INFO] Filtering for: {self._filter_for}")
 
->>>>>>> cca2b154
         self.out = widgets.Output(layout=_CENTER_LAYOUT)
         display(self.box)
         display(self.navbox)
