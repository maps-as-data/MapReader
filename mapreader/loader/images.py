--- conflicted
+++ resolved
@@ -38,6 +38,9 @@
     path_images : str or None, optional
         Path to the directory containing images (accepts wildcards). By
         default, ``False``
+    file_ext : str or False, optional
+        The file extension of the image files to be loaded, ignored if file types are specified in ``path_images`` (e.g. with ``"./path/to/dir/*png"``).
+        By default ``False``.
     tree_level : str, optional
         Level of the image hierarchy to construct. The value can be
         ``"parent"`` (default) and ``"child"``.
@@ -59,18 +62,11 @@
 
     def __init__(
         self,
-<<<<<<< HEAD
-        path_images=False,
-        file_ext=False,
-        tree_level="parent",
-        parent_path=None,
-        **kwds,
-=======
         path_images: Optional[str] = None,
+        file_ext: Optional[Union[str, bool]] = False,
         tree_level: Optional[str] = "parent",
         parent_path: Optional[str] = None,
-        **kwds: Dict,
->>>>>>> 451230aa
+        **kwds,: Dict,
     ):
         """Initializes the mapImages class."""
 
@@ -1715,29 +1711,16 @@
 
     def loadPatches(
         self,
-<<<<<<< HEAD
-        patch_paths,
-        patch_file_ext=False,
-        parent_paths=False,
-        parent_file_ext=False,
-        add_geo_par=False,
-        clear_images=False,
-    ):
-        """load patches from files (patch_paths) and add parents if parent_paths is provided
-
-        Arguments:
-            patch_paths {str, wildcard accepted} -- path to patches
-            parent_paths {False or str, wildcard accepted} -- path to parents
-=======
         patch_paths: str,
+        patch_file_ext: Optional[Union[str, bool]] = False,
         parent_paths: Optional[Union[str, bool]] = False,
+        parent_file_ext: Optional[Union[str, bool]] = False,
         add_geo_par: Optional[bool] = False,
         clear_images: Optional[bool] = False,
     ) -> None:
         """
         Loads patch images from the given paths and adds them to the ``images``
         dictionary in the ``mapImages`` instance.
->>>>>>> 451230aa
 
         Parameters
         ----------
@@ -1745,11 +1728,17 @@
             The file path of the patches to be loaded.
 
             *Note: The ``patch_paths`` parameter accepts wildcards.*
+        patch_file_ext : str or bool, optional
+            The file extension of the patches to be loaded, ignored if file extensions are specified in ``patch_paths`` (e.g. with ``"./path/to/dir/*png"``)
+            By default ``False``.
         parent_paths : str or bool, optional
             The file path of the parent images to be loaded. If set to
             ``False``, no parents are loaded. Default is ``False``.
 
             *Note: The ``parent_paths`` parameter accepts wildcards.*
+        parent_file_ext : str or bool, optional
+            The file extension of the parent images, ignored if file extensions are specified in ``parent_paths`` (e.g. with ``"./path/to/dir/*png"``)
+            By default ``False``.
         add_geo_par : bool, optional
             If ``True``, adds geographic information to the parent image.
             Default is ``False``.
@@ -1761,7 +1750,6 @@
         -------
         None
         """
-<<<<<<< HEAD
         if os.path.isdir(patch_paths):
             if not patch_file_ext:
                 files = glob(os.path.abspath(f"{patch_paths}/*.*"))
@@ -1771,7 +1759,7 @@
                 test_ext = files[0].split(".")[-1]
                 if not all(file.split(".")[-1] == test_ext for file in files):
                     raise ValueError(
-                        "[ERROR] Directory with multiple file types detected - please specificy file extension (`patch_file_ext`) or, pass path to specific file types(wildcards accepted)."
+                        "[ERROR] Directory with multiple file types detected - please specificy file extension (`patch_file_ext`) or, pass path to specific file types (wildcards accepted)."
                     )
 
             else:
@@ -1796,17 +1784,12 @@
                     raise ValueError(
                         "[ERROR] Multiple file types detected - please specify file extension (`patch_file_ext`) or, pass path to specific file types (wildcards accepted)"
                     )
-=======
-
-        patch_paths = glob(os.path.abspath(patch_paths))
->>>>>>> 451230aa
 
         if clear_images:
             self.images = {}
             self.images["parent"] = {}
             self.images["child"] = {}
 
-<<<<<<< HEAD
         for file in files:
             if not os.path.isfile(file):
                 print(f"[WARNING] File does not exist: {file}")
@@ -1814,15 +1797,6 @@
 
             # patch ID is set to the basename
             patch_id = os.path.basename(file)
-=======
-        for file_path in patch_paths:
-            if not os.path.isfile(file_path):
-                print(f"[WARNING] file does not exist: {file_path}")
-                continue
-
-            # patch ID is set to the basename
-            patch_id = os.path.basename(file_path)
->>>>>>> 451230aa
 
             # Parent ID and border can be detected using patch_id
             parent_id = self.detectParIDfromPath(patch_id)
@@ -1832,11 +1806,7 @@
             if not self.images["child"].get(patch_id, False):
                 self.images["child"][patch_id] = {}
             self.images["child"][patch_id]["parent_id"] = parent_id
-<<<<<<< HEAD
             self.images["child"][patch_id]["image_path"] = file
-=======
-            self.images["child"][patch_id]["image_path"] = file_path
->>>>>>> 451230aa
             self.images["child"][patch_id]["min_x"] = min_x
             self.images["child"][patch_id]["min_y"] = min_y
             self.images["child"][patch_id]["max_x"] = max_x
@@ -1910,26 +1880,14 @@
 
     def loadParents(
         self,
-<<<<<<< HEAD
-        parent_paths=False,
-        parent_file_ext=False,
-        parent_ids=False,
-        update=False,
-        add_geo=False,
-    ):
-        """load parent images from files (parent_paths)
-           if only parent_ids is specified, self.images["parent"] will be filled with no image_path.
-           NOTE: if parent_paths is given, parent_ids will be omitted as ids will be
-                 detected from the basename
-=======
         parent_paths: Optional[Union[str, bool]] = False,
         parent_ids: Optional[Union[List[str], str, bool]] = False,
+        parent_file_ext: Optional[Union[str, bool]] = False,
         update: Optional[bool] = False,
         add_geo: Optional[bool] = False,
     ) -> None:
         """
         Load parent images from file paths (``parent_paths``).
->>>>>>> 451230aa
 
         If ``parent_paths`` is not given, only ``parent_ids``, no image path
         will be added to the images.
@@ -1940,6 +1898,9 @@
             Path to parent images, by default ``False``.
         parent_ids : list, str or bool, optional
             ID(s) of parent images. Ignored if ``parent_paths`` are specified.
+            By default ``False``.
+        parent_file_ext : str or bool, optional
+            The file extension of the parent images, ignored if file extensions are specified in ``parent_paths`` (e.g. with ``"./path/to/dir/*png"``)
             By default ``False``.
         update : bool, optional
             If ``True``, current parents will be overwritten, by default
@@ -1994,7 +1955,6 @@
             if update:
                 self.images["parent"] = {}
 
-<<<<<<< HEAD
             for file in files:
                 parent_id = os.path.basename(file)
                 self.images["parent"][parent_id] = {"parent_id": None}
@@ -2005,38 +1965,8 @@
                 else:
                     self.images["parent"][parent_id]["image_path"] = None
 
-                # note: update for 76_geo branch
-                if add_geo and ("tiff" in file):
-                    (
-                        lon_min,
-                        lon_max,
-                        lat_min,
-                        lat_max,
-                        tiff_shape,
-                        size_in_m,
-                    ) = utils.extractGeoInfo(file, calc_size_in_m="great-circle")
-                    self.images["parent"][parent_id]["coord"] = (
-                        lon_min,
-                        lon_max,
-                        lat_min,
-                        lat_max,
-                    )
-                    self.images["parent"][parent_id]["shape"] = tiff_shape
-                    self.images["parent"][parent_id]["size_in_m"] = size_in_m
-=======
-            for parent_path in parent_paths:
-                parent_id = os.path.basename(parent_path)
-                self.images["parent"][parent_id] = {"parent_id": None}
-                if os.path.isfile(parent_path):
-                    self.images["parent"][parent_id][
-                        "image_path"
-                    ] = os.path.abspath(parent_path)
-                else:
-                    self.images["parent"][parent_id]["image_path"] = None
-
                 if add_geo:
                     self.addGeoInfo()
->>>>>>> 451230aa
 
         elif parent_ids:
             if not isinstance(parent_ids, list):
@@ -2081,12 +2011,8 @@
                 self.loadParents(parents)
             else:
                 self.images["parent"] = parents.to_dict(orient="index")
-<<<<<<< HEAD
-            for one_par in self.images["parent"].keys():
-=======
 
             for parent_id in self.images["parent"].keys():
->>>>>>> 451230aa
                 # Do we need this?
                 # k2change = "children"
                 # if k2change in self.images["parent"][parent_id]:
