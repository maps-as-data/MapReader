from __future__ import annotations

import os
import pathlib
import re
from itertools import combinations

import geopandas as gpd
import matplotlib.patches as patches
import matplotlib.pyplot as plt
import numpy as np
import pandas as pd
from PIL import Image
from shapely import Polygon
from tqdm.autonotebook import tqdm

from mapreader.utils.load_frames import load_from_csv, load_from_geojson

from mapreader.utils.load_frames import load_from_csv, load_from_geojson


class Runner:
    def __init__() -> None:
        """Initialise the Runner class."""
        # empty in the base class

    def _load_df(
        self,
        patch_df: pd.DataFrame | gpd.GeoDataFrame | str | pathlib.Path,
        parent_df: pd.DataFrame | gpd.GeoDataFrame | str | pathlib.Path,
        delimiter: str = ",",
    ):
        """Load the patch and parent dataframes.

        Parameters
        ----------
        patch_df : pd.DataFrame or gpd.GeoDataFrame or str or pathlib.Path
            The dataframe containing patch information. If a string, it should be the path to a csv file.
        parent_df : pd.DataFrame or gpd.GeoDataFrame or str or pathlib.Path
            The dataframe containing parent information. If a string, it should be the path to a csv file.
        delimiter : str, optional
            The delimiter used in the csv file, by default ",".
        """
        if isinstance(patch_df, pd.DataFrame):
            self.patch_df = patch_df

        elif isinstance(patch_df, (str, pathlib.Path)):
            print(f'[INFO] Reading "{patch_df}"')
            if re.search(r"\..?sv$", str(patch_df)):
                self.patch_df = load_from_csv(
                    patch_df,
                    delimiter=delimiter,
                )
            elif re.search(r"\..*?json$", str(patch_df)):
                self.patch_df = load_from_geojson(patch_df)
            else:
                raise ValueError(
                    "[ERROR] ``patch_df`` must be a path to a CSV/TSV/etc or geojson file, a pandas DataFrame or a geopandas GeoDataFrame."
                )

        else:
            raise ValueError(
                "[ERROR] ``patch_df`` must be a path to a CSV/TSV/etc or geojson file, a pandas DataFrame or a geopandas GeoDataFrame."
            )

        if isinstance(parent_df, pd.DataFrame):
            self.parent_df = parent_df

        elif isinstance(parent_df, (str, pathlib.Path)):
            print(f'[INFO] Reading "{parent_df}"')
            if re.search(r"\..?sv$", str(parent_df)):
                self.parent_df = load_from_csv(
                    parent_df,
                    delimiter=delimiter,
                )
            elif re.search(r"\..*?json$", str(parent_df)):
                self.parent_df = load_from_geojson(parent_df)
            else:
                raise ValueError(
                    "[ERROR] ``parent_df`` must be a path to a CSV/TSV/etc or geojson file, a pandas DataFrame or a geopandas GeoDataFrame."
                )

        else:
            raise ValueError(
                "[ERROR] ``parent_df`` must be a path to a CSV/TSV/etc or geojson file, a pandas DataFrame or a geopandas GeoDataFrame."
            )

    def run_all(
        self,
        return_dataframe: bool = False,
        min_ioa: float = 0.7,
    ) -> dict | pd.DataFrame:
        """Run the model on all images in the patch dataframe.

        Parameters
        ----------
        return_dataframe : bool, optional
            Whether to return the predictions as a pandas DataFrame, by default False
        min_ioa : float, optional
            The minimum intersection over area to consider two polygons the same, by default 0.7

        Returns
        -------
        dict or pd.DataFrame or gpd.GeoDataFrame
<<<<<<< HEAD
            A dictionary of predictions for each patch image or a DataFrame if `return_dataframe` is True.
=======
            A dictionary of predictions for each patch image or a DataFrame if `as_dataframe` is True.
>>>>>>> d3f2c91a
        """
        img_paths = self.patch_df["image_path"].to_list()

        patch_predictions = self.run_on_images(
            img_paths, return_dataframe=return_dataframe, min_ioa=min_ioa
        )
        return patch_predictions

    def run_on_images(
        self,
        img_paths: str | pathlib.Path | list,
        return_dataframe: bool = False,
        min_ioa: float = 0.7,
    ) -> dict | pd.DataFrame:
        """Run the model on a list of images.

        Parameters
        ----------
        img_paths : str, pathlib.Path or list
            A list of image paths to run the model on.
        return_dataframe : bool, optional
            Whether to return the predictions as a pandas DataFrame, by default False
        min_ioa : float, optional
            The minimum intersection over area to consider two polygons the same, by default 0.7

        Returns
        -------
        dict or pd.DataFrame
            A dictionary of predictions for each image or a DataFrame if `return_dataframe` is True.
        """

        if isinstance(img_paths, (str, pathlib.Path)):
            img_paths = [img_paths]

        for img_path in tqdm(img_paths):
            _ = self.run_on_image(img_path, return_outputs=False, min_ioa=min_ioa)

        if return_dataframe:
            return self._dict_to_dataframe(
                self.patch_predictions, geo=False, parent=False
            )
        return self.patch_predictions

    def run_on_image(
        self,
        img_path: str | pathlib.Path,
        return_outputs=False,
        return_dataframe: bool = False,
        min_ioa: float = 0.7,
    ) -> dict | pd.DataFrame:
        """Run the model on a single image.

        Parameters
        ----------
        img_path : str or pathlib.Path
            The path to the image to run the model on.
        return_outputs : bool, optional
            Whether to return the outputs direct from the model, by default False
        return_dataframe : bool, optional
            Whether to return the predictions as a pandas DataFrame, by default False
        min_ioa : float, optional
            The minimum intersection over area to consider two polygons the same, by default 0.7

        Returns
        -------
        dict or pd.DataFrame
            The predictions for the image or the outputs from the model if `return_outputs` is True.
        """
        # load image
        img = Image.open(img_path).convert("RGB")
        img_array = np.array(img)

        # run inference
        outputs = self.predictor(img_array)
        outputs["image_id"] = os.path.basename(img_path)
        outputs["img_path"] = img_path

        if return_outputs:
            return outputs

        self.get_patch_predictions(outputs, min_ioa=min_ioa)

        if return_dataframe:
            return self._dict_to_dataframe(
                self.patch_predictions, geo=False, parent=False
            )
        return self.patch_predictions

    def _deduplicate(self, image_id, min_ioa=0.7):
        polygons = [instance[0] for instance in self.patch_predictions[image_id]]

        def calc_ioa(polygons, i, j):
            return polygons[i].intersection(polygons[j]).area / polygons[i].area

        # create an intersection matrix
        i_matrix = np.zeros((len(polygons), len(polygons)))

        for i, j in combinations(range(len(polygons)), 2):
            if polygons[i].intersects(polygons[j]):
                ioa_i = calc_ioa(polygons, i, j)
                ioa_j = calc_ioa(polygons, j, i)
                # bigger ioa means more overlap, so keep the one with the bigger ioa (only if more than min_ioa)
                if ioa_i > ioa_j and ioa_i > min_ioa:
                    i_matrix[i, j] = ioa_i
                elif ioa_j > ioa_i and ioa_j > min_ioa:
                    i_matrix[j, i] = ioa_j

        # if there is an intersection with another polygon then remove this polygon
        for i, row in enumerate(i_matrix):
            if any([ioa != 0 for ioa in row]):
                self.patch_predictions[image_id][i] = None
                i_matrix[:, i] = 0

        # remove the None values
        self.patch_predictions[image_id] = [
            prediction
            for prediction in self.patch_predictions[image_id]
            if prediction is not None
        ]

    def convert_to_parent_pixel_bounds(
        self,
        return_dataframe: bool = False,
        deduplicate: bool = False,
        min_ioa: float = 0.7,
    ) -> dict | pd.DataFrame:
        """Convert the patch predictions to parent predictions by converting pixel bounds.

        Parameters
        ----------
        return_dataframe : bool, optional
            Whether to return the predictions as a pandas DataFrame, by default False
        deduplicate : bool, optional
            Whether to deduplicate the parent predictions, by default False.
            Depending on size of parent images, this can be slow.
        min_ioa : float, optional
            The minimum intersection over area to consider two polygons the same, by default 0.7
            This is only used if `deduplicate` is True.

        Returns
        -------
        dict or pd.DataFrame
<<<<<<< HEAD
            A dictionary of predictions for each parent image or a DataFrame if `return_dataframe` is True.
=======
            A dictionary of predictions for each parent image or a DataFrame if `as_dataframe` is True.
>>>>>>> d3f2c91a
        """

        for image_id, prediction in self.patch_predictions.items():
            parent_id = self.patch_df.loc[image_id, "parent_id"]
            if parent_id not in self.parent_predictions.keys():
                self.parent_predictions[parent_id] = []

            for instance in prediction:
                polygon = instance[0]

                xx, yy = (np.array(i) for i in polygon.exterior.xy)
                xx = xx + self.patch_df.loc[image_id, "pixel_bounds"][0]  # add min_x
                yy = yy + self.patch_df.loc[image_id, "pixel_bounds"][1]  # add min_y

                parent_polygon = Polygon(zip(xx, yy)).buffer(0)
                self.parent_predictions[parent_id].append(
                    [parent_polygon, *instance[1:], image_id]
                )

        if deduplicate:
            for parent_id in self.parent_predictions.keys():
                self._deduplicate_parent_level(parent_id, min_ioa=min_ioa)

        if return_dataframe:
            return self._dict_to_dataframe(
                self.parent_predictions, geo=False, parent=True
            )
        return self.parent_predictions

    def _deduplicate_parent_level(self, image_id, min_ioa=0.7):
        # get parent predictions for selected parent image
        parent_preds = np.array(self.parent_predictions[image_id])

        all_patches = parent_preds[:, -1]
        patches = np.unique(all_patches).tolist()

        for patch_i, patch_j in combinations(patches, 2):
            # get patch bounds
            patch_bounds_i = Polygon.from_bounds(
                *self.patch_df.loc[patch_i, "pixel_bounds"]
            )
            patch_bounds_j = Polygon.from_bounds(
                *self.patch_df.loc[patch_j, "pixel_bounds"]
            )

            if patch_bounds_i.intersects(patch_bounds_j):
                # get patch intersection
                intersection = patch_bounds_i.intersection(patch_bounds_j)

                # get polygons that overlap with the patch intersection
                polygons = []
                for i, pred in enumerate(parent_preds):
                    if pred[-1] in [patch_i, patch_j] and pred[0].intersects(
                        intersection
                    ):
                        polygons.append([i, pred[0]])

                def calc_ioa(polygons, i, j):
                    return (
                        polygons[i][1].intersection(polygons[j][1]).area
                        / polygons[i][1].area
                    )

                # create an intersection matrix
                i_matrix = np.zeros((len(polygons), len(polygons)))

                # calculate intersection over area for these polygons
                for i, j in combinations(range(len(polygons)), 2):
                    if polygons[i][1].intersects(polygons[j][1]):
                        ioa_i = calc_ioa(polygons, i, j)
                        ioa_j = calc_ioa(polygons, j, i)
                        # bigger ioa means more overlap, so keep the one with the bigger ioa (only if more than min_ioa)
                        if ioa_i > ioa_j and ioa_i > min_ioa:
                            i_matrix[i, j] = ioa_i
                        elif ioa_j > ioa_i and ioa_j > min_ioa:
                            i_matrix[j, i] = ioa_j

                # if there is an intersection with another polygon then remove this polygon
                for i, row in enumerate(i_matrix):
                    # index of the polygon in the parent_preds array
                    index = polygons[i][0]
                    if any([ioa != 0 for ioa in row]):
                        self.parent_predictions[image_id][index] = None
                        i_matrix[:, i] = 0

        # remove the None values
        self.parent_predictions[image_id] = [
            prediction
            for prediction in self.parent_predictions[image_id]
            if prediction is not None
        ]

    def convert_to_coords(
        self,
        return_dataframe: bool = False,
    ) -> dict | gpd.GeoDataFrame:
        """Convert the parent predictions to georeferenced predictions by converting pixel bounds to coordinates.

        Parameters
        ----------
        return_dataframe : bool, optional
            Whether to return the predictions as a geopandas GeoDataFrame, by default False

        Returns
        -------
        dict or gpd.GeoDataFrame
<<<<<<< HEAD
            A dictionary of predictions for each parent image or a DataFrame if `return_dataframe` is True.
=======
            A dictionary of predictions for each parent image or a DataFrame if `as_dataframe` is True.
>>>>>>> d3f2c91a
        """
        if self.parent_predictions == {}:
            print("[INFO] Converting patch pixel bounds to parent pixel bounds.")
            _ = self.convert_to_parent_pixel_bounds()

        for parent_id, prediction in self.parent_predictions.items():
            if parent_id not in self.geo_predictions.keys():
                self.geo_predictions[parent_id] = []

                for instance in prediction:
                    polygon = instance[0]

                    xx, yy = (np.array(i) for i in polygon.exterior.xy)
                    xx = (
                        xx * self.parent_df.loc[parent_id, "dlon"]
                        + self.parent_df.loc[parent_id, "coordinates"][0]
                    )
                    yy = (
                        self.parent_df.loc[parent_id, "coordinates"][3]
                        - yy * self.parent_df.loc[parent_id, "dlat"]
                    )

                    crs = self.parent_df.loc[parent_id, "crs"]

                    parent_polygon_geo = Polygon(zip(xx, yy)).buffer(0)
                    self.geo_predictions[parent_id].append(
                        [parent_polygon_geo, crs, *instance[1:]]
                    )

        if return_dataframe:
            return self._dict_to_dataframe(self.geo_predictions, geo=True, parent=True)
        return self.geo_predictions

    def save_to_geojson(
        self,
        save_path: str | pathlib.Path,
    ) -> None:
        """Save the georeferenced predictions to a GeoJSON file.

        Parameters
        ----------
        save_path : str | pathlib.Path, optional
            Path to save the GeoJSON file
        """

        geo_df = self._dict_to_dataframe(self.geo_predictions, geo=True, parent=True)
        geo_df.to_file(save_path, driver="GeoJSON", engine="pyogrio")

    def show(
        self,
        image_id: str,
        figsize: tuple | None = (10, 10),
        border_color: str | None = "r",
        text_color: str | None = "b",
        image_width_resolution: int | None = None,
        return_fig: bool = False,
    ) -> None:
        """Show the predictions on an image.

        Parameters
        ----------
        image_id : str
            The image ID to show the predictions on.
        figsize : tuple | None, optional
            The size of the figure, by default (10, 10)
        border_color : str | None, optional
            The color of the border of the polygons, by default "r"
        text_color : str | None, optional
            The color of the text, by default "b"
        image_width_resolution : int | None, optional
            The maximum resolution of the image width, by default None
        return_fig : bool, optional
            Whether to return the figure, by default False

        Returns
        -------
        fig
            The matplotlib figure if `return_fig` is True.

        Raises
        ------
        ValueError
            If the image ID is not found in the patch or parent predictions.
        """

        if image_id in self.patch_predictions.keys():
            preds = self.patch_predictions
            image_path = self.patch_df.loc[image_id, "image_path"]

        elif image_id in self.parent_predictions.keys():
            preds = self.parent_predictions
            image_path = self.parent_df.loc[image_id, "image_path"]

        else:
            raise ValueError(
                f"[ERROR] {image_id} not found in patch or parent predictions."
            )

        img = Image.open(image_path)

        # if image_width_resolution is specified, resize the image
        if image_width_resolution:
            new_width = int(image_width_resolution)
            rescale_factor = new_width / img.width
            new_height = int(img.height * rescale_factor)
            img = img.resize((new_width, new_height), Image.LANCZOS)

        fig = plt.figure(figsize=figsize)
        ax = plt.gca()

        # check if grayscale
        if len(img.getbands()) == 1:
            ax.imshow(img, cmap="gray", vmin=0, vmax=255, zorder=1)
        else:
            ax.imshow(img, zorder=1)

        for instance in preds[image_id]:
            polygon = np.array(instance[0].exterior.coords.xy)
            center = instance[0].centroid.coords.xy
            patch = patches.Polygon(polygon.T, edgecolor=border_color, facecolor="none")
            ax.add_patch(patch)
            ax.text(
                center[0][0], center[1][0], instance[1], fontsize=8, color=text_color
            )

        plt.axis("off")
        plt.title(image_id)

        if return_fig:
            return fig<|MERGE_RESOLUTION|>--- conflicted
+++ resolved
@@ -13,8 +13,6 @@
 from PIL import Image
 from shapely import Polygon
 from tqdm.autonotebook import tqdm
-
-from mapreader.utils.load_frames import load_from_csv, load_from_geojson
 
 from mapreader.utils.load_frames import load_from_csv, load_from_geojson
 
@@ -102,11 +100,7 @@
         Returns
         -------
         dict or pd.DataFrame or gpd.GeoDataFrame
-<<<<<<< HEAD
             A dictionary of predictions for each patch image or a DataFrame if `return_dataframe` is True.
-=======
-            A dictionary of predictions for each patch image or a DataFrame if `as_dataframe` is True.
->>>>>>> d3f2c91a
         """
         img_paths = self.patch_df["image_path"].to_list()
 
@@ -249,11 +243,7 @@
         Returns
         -------
         dict or pd.DataFrame
-<<<<<<< HEAD
             A dictionary of predictions for each parent image or a DataFrame if `return_dataframe` is True.
-=======
-            A dictionary of predictions for each parent image or a DataFrame if `as_dataframe` is True.
->>>>>>> d3f2c91a
         """
 
         for image_id, prediction in self.patch_predictions.items():
@@ -360,11 +350,7 @@
         Returns
         -------
         dict or gpd.GeoDataFrame
-<<<<<<< HEAD
             A dictionary of predictions for each parent image or a DataFrame if `return_dataframe` is True.
-=======
-            A dictionary of predictions for each parent image or a DataFrame if `as_dataframe` is True.
->>>>>>> d3f2c91a
         """
         if self.parent_predictions == {}:
             print("[INFO] Converting patch pixel bounds to parent pixel bounds.")
