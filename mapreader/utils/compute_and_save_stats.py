--- conflicted
+++ resolved
@@ -9,13 +9,8 @@
 
 
 def save_stats(one_dir):
-<<<<<<< HEAD
-    mymaps = read_patches(
+    mymaps = load_patches(
         os.path.join(one_dir, "patch_50_50", "*png"),
-=======
-    mymaps = load_patches(
-        os.path.join(one_dir, "slice_50_50", "*png"),
->>>>>>> 451230aa
         parent_paths=os.path.join(one_dir, "*png"),
     )
 
