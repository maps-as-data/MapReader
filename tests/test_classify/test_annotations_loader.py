--- conflicted
+++ resolved
@@ -33,13 +33,8 @@
 @pytest.mark.dependency(name="load_annots_df", scope="session")
 def test_load_df(sample_dir):
     annots = AnnotationsLoader()
-<<<<<<< HEAD
-    df = pd.read_csv(f"{sample_dir}/test_annots.csv", sep="\t", index_col=0)
+    df = pd.read_csv(f"{sample_dir}/test_annots.csv", sep=",", index_col=0)
     annots.load(df, remove_broken=False, ignore_broken=True)
-=======
-    df = pd.read_csv(f"{sample_dir}/test_annots.csv", sep=",", index_col=0)
-    annots.load(df)
->>>>>>> 9ed7c867
     assert len(annots.annotations) == 29
     assert isinstance(annots.annotations, pd.DataFrame)
     assert annots.labels_map == {0: 'stuff', 1: 'nothing'}
