from __future__ import annotations

import os
from pathlib import Path

import pytest

from mapreader import Annotator, loader


@pytest.fixture
def sample_dir():
    return Path(__file__).resolve().parent.parent / "sample_files"


@pytest.fixture
def load_dfs(sample_dir, tmp_path):
    my_maps = loader(f"{sample_dir}/cropped_74488689.png")
    my_maps.add_metadata(f"{sample_dir}/ts_downloaded_maps.csv")
    my_maps.patchify_all(
        patch_size=3, path_save=f"{tmp_path}/patches/"
    )  # creates 9 patches
    parent_df, patch_df = my_maps.convert_images()
    parent_df.to_csv(f"{tmp_path}/parent_df.csv")
    patch_df.to_csv(f"{tmp_path}/patch_df.csv")
    return parent_df, patch_df, tmp_path


def test_init_with_dfs(load_dfs):
    parent_df, patch_df, tmp_path = load_dfs
    annotator = Annotator(
        patch_df=patch_df,
        parent_df=parent_df,
        labels=["a", "b"],
        annotations_dir=f"{tmp_path}/annotations/",
        auto_save=False,
    )
    assert len(annotator) == 9
    assert isinstance(annotator.patch_df.iloc[0]["coordinates"], tuple)


def test_init_defaults(load_dfs):
    parent_df, patch_df, tmp_path = load_dfs
    # test defaults
    annotator = Annotator(
        patch_df=patch_df,
        parent_df=parent_df,
        labels=["a", "b"],
    )
    assert len(annotator) == 9
    assert annotator._labels == ["a", "b"]
    assert annotator.show_context is False
    assert annotator.border is False
    assert annotator.auto_save is True
    assert annotator._sortby is None
    assert annotator._ascending is True
    assert annotator.task_name == "task"
    assert annotator._min_values == {}
    assert annotator._max_values == {}
    assert annotator._filter_for is None
    assert annotator.surrounding == 1
    assert annotator.max_size == 1000
    assert annotator.resize_to is None

    annotator.annotate()
    assert annotator.show_context is False
    assert annotator.border is False
    assert annotator._sortby is None
    assert annotator._ascending is True
    assert annotator._min_values == {}
    assert annotator._max_values == {}
    assert annotator.surrounding == 1
    assert annotator.max_size == 1000
    assert annotator.resize_to is None
    assert annotator.show_vals is None

    annotator.annotate(
        show_context=True,
        border=True,
        sortby="min_x",
        ascending=False,
        min_values={"min_x": 0},
        max_values={"min_x": 10},
        surrounding=2,
        resize_to=300,
        max_size=500,
        show_vals=["label"],
    )
    assert annotator.show_context is True
    assert annotator.border is True
    assert annotator._sortby == "min_x"
    assert annotator._ascending is False
    assert annotator._min_values == {"min_x": 0}
    assert annotator._max_values == {"min_x": 10}
    assert annotator.surrounding == 2
    assert annotator.max_size == 500
    assert annotator.resize_to == 300
    assert annotator.show_vals == ["label"]


def test_init_optional_args(load_dfs):
    parent_df, patch_df, tmp_path = load_dfs
    # add optional arguments
    annotator = Annotator(
        patch_df=patch_df,
        parent_df=parent_df,
        labels=["a", "b"],
        annotations_dir=f"{tmp_path}/annotations/",
        show_context=True,
        border=True,
        auto_save=False,
        sortby="min_x",
        ascending=False,
        username="rosie",
        task_name="test",
        surrounding=2,
        max_size=500,
        resize_to=300,
    )
    assert len(annotator) == 9
    assert annotator._labels == ["a", "b"]
    assert annotator.show_context is True
    assert annotator.border is True
    assert annotator.auto_save is False
    assert annotator._sortby == "min_x"
    assert annotator._ascending is False
    assert annotator.username == "rosie"
    assert annotator.task_name == "test"
    assert annotator.surrounding == 2
    assert annotator.max_size == 500
    assert annotator.resize_to == 300

    annotator.annotate()
    assert annotator.show_context is True
    assert annotator.border is True
    assert annotator._sortby == "min_x"
    assert annotator._ascending is False
    assert annotator.surrounding == 2
    assert annotator.max_size == 500
    assert annotator.resize_to == 300

    annotator.annotate(
        show_context=False,
        border=False,
        sortby="max_x",
        ascending=True,
        surrounding=1,
        resize_to=400,
        max_size=1000,
    )
    assert annotator.show_context is False
    assert annotator.border is False
    assert annotator._sortby == "max_x"
    assert annotator._ascending is True
    assert annotator.surrounding == 1
    assert annotator.max_size == 1000
    assert annotator.resize_to == 400


def test_init_dfs_value_error(load_dfs):
    with pytest.raises(ValueError, match="path to a csv or a pandas DataFrame"):
        Annotator(
            patch_df=1,
            parent_df=1,
        )
    _, _, tmp_path = load_dfs
    with pytest.raises(ValueError, match="path to a csv or a pandas DataFrame"):
        Annotator(
            patch_df=f"{tmp_path}/patch_df.csv",
            parent_df=1,
        )
    with pytest.raises(ValueError, match="Please specify one"):
        Annotator()


def test_init_n_labels(load_dfs):
    parent_df, patch_df, tmp_path = load_dfs
    for i in range(9):
        labels = [str(x) for x in range(i)]
        if (i % 2) == 0:
            if i > 4:
                expected = 4
            else:
                expected = 2
        else:
            if i == 3:
                expected = 3
            else:
                expected = 5

        annotator = Annotator(
            patch_df=patch_df,
            parent_df=parent_df,
            labels=labels,
            annotations_dir=f"{tmp_path}/annotations/",
            auto_save=False,
        )
        assert len(annotator) == 9
        assert annotator._labels == labels
        assert annotator.buttons_per_row == expected


def test_init_with_csvs(load_dfs):
    _, _, tmp_path = load_dfs
    annotator = Annotator(
        patch_df=f"{tmp_path}/patch_df.csv",
        parent_df=f"{tmp_path}/parent_df.csv",
        labels=["a", "b"],
        annotations_dir=f"{tmp_path}/annotations/",
        auto_save=False,
    )
    assert len(annotator) == 9
    assert isinstance(annotator.patch_df.iloc[0]["coordinates"], tuple)


def test_init_with_fpaths(load_dfs, sample_dir):
    _, _, tmp_path = load_dfs
    annotator = Annotator(
        patch_paths=f"{tmp_path}/patches/*png",
        parent_paths=f"{sample_dir}/cropped_74488689.png",
        metadata_path=f"{sample_dir}/ts_downloaded_maps.csv",
        labels=["a", "b"],
        annotations_dir=f"{tmp_path}/annotations/",
        auto_save=False,
    )
    assert len(annotator) == 9
    assert "mean_pixel_R" in annotator.patch_df.columns


def test_incorrect_csv_paths(load_dfs):
    with pytest.raises(FileNotFoundError):
        Annotator(
            patch_df="fake_df.csv",
            parent_df="fake_df.csv",
        )
    _, _, tmp_path = load_dfs
    with pytest.raises(FileNotFoundError):
        Annotator(
            patch_df=f"{tmp_path}/patch_df.csv",
            parent_df="fake_df.csv",
        )


def test_fpaths_metadata_filenotfound_error(load_dfs, sample_dir):
    _, _, tmp_path = load_dfs
    with pytest.raises(FileNotFoundError):
        Annotator(
            patch_paths=f"{tmp_path}/patches/*png",
            parent_paths=f"{sample_dir}/cropped_74488689.png",
            metadata_path="fake_df.csv",
        )


def test_init_with_fpaths_tsv(load_dfs, sample_dir):
    _, _, tmp_path = load_dfs
    annotator = Annotator(
        patch_paths=f"{tmp_path}/patches/*png",
        parent_paths=f"{sample_dir}/cropped_74488689.png",
        metadata_path=f"{sample_dir}/ts_downloaded_maps.tsv",
        labels=["a", "b"],
        annotations_dir=f"{tmp_path}/annotations/",
        auto_save=False,
        delimiter="\t",
    )
    assert len(annotator) == 9
    assert "mean_pixel_R" in annotator.patch_df.columns


def test_incorrect_delimiter(load_dfs):
    _, _, tmp_path = load_dfs
    with pytest.raises(ValueError):
        Annotator(
            patch_df=f"{tmp_path}/patch_df.csv",
            parent_df=f"{tmp_path}/parent_df.csv",
            delimiter="|",
        )


def test_no_labels(load_dfs):
    parent_df, patch_df, tmp_path = load_dfs
    annotator = Annotator(
        patch_df=patch_df,
        parent_df=parent_df,
        annotations_dir=f"{tmp_path}/annotations/",
        auto_save=False,
    )
    assert len(annotator) == 9
    assert annotator._labels == []

    annotator._labels = ["a", "b"]
    assert annotator._labels == ["a", "b"]


def test_str_labels(load_dfs):
    parent_df, patch_df, tmp_path = load_dfs
    with pytest.raises(SyntaxError):
        Annotator(
            patch_df=patch_df,
            parent_df=parent_df,
            labels="a, b",
            annotations_dir=f"{tmp_path}/annotations/",
            auto_save=False,
        )


def test_duplicate_labels(load_dfs):
    parent_df, patch_df, tmp_path = load_dfs
    annotator = Annotator(
        patch_df=patch_df,
        parent_df=parent_df,
        labels=["a", "b", "a"],
        annotations_dir=f"{tmp_path}/annotations/",
        auto_save=False,
    )
    assert len(annotator) == 9
    assert annotator._labels == ["a", "b"]


def test_labels_sorting(load_dfs):
    parent_df, patch_df, tmp_path = load_dfs
    annotator = Annotator(
        patch_df=patch_df,
        parent_df=parent_df,
        labels=["b", "a"],
        annotations_dir=f"{tmp_path}/annotations/",
        auto_save=False,
    )
    assert len(annotator) == 9
    assert annotator._labels == ["b", "a"]


def test_sortby(load_dfs):
    parent_df, patch_df, tmp_path = load_dfs
    annotator = Annotator(
        patch_df=patch_df,
        parent_df=parent_df,
        labels=["a", "b"],
        annotations_dir=f"{tmp_path}/annotations/",
        auto_save=False,
        sortby="min_x",
        ascending=False,
    )
    queue = annotator._get_queue()
    assert len(queue) == 9
    assert queue[0] == "patch-6-0-9-3-#cropped_74488689.png#.png"
    assert queue[-1] == "patch-0-6-3-9-#cropped_74488689.png#.png"


def test_sortby_value_errors(load_dfs):
    parent_df, patch_df, _ = load_dfs
    with pytest.raises(ValueError, match="not a column"):
        Annotator(
            patch_df=patch_df,
            parent_df=parent_df,
            sortby="fake_col",
        )
    with pytest.raises(ValueError, match="must be a string or None"):
        Annotator(
            patch_df=patch_df,
            parent_df=parent_df,
            sortby=1,
        )


def test_min_values(load_dfs):
    parent_df, patch_df, tmp_path = load_dfs
    annotator = Annotator(
        patch_df=patch_df,
        parent_df=parent_df,
        labels=["a", "b"],
        annotations_dir=f"{tmp_path}/annotations/",
        auto_save=False,
        min_values={"min_x": 3},
        sortby="min_x",  # no shuffle
    )
    queue = annotator._get_queue()
    assert len(queue) == 6
    assert queue[0] == "patch-3-0-6-3-#cropped_74488689.png#.png"
    assert queue[-1] == "patch-6-6-9-9-#cropped_74488689.png#.png"


def test_max_values(load_dfs):
    parent_df, patch_df, tmp_path = load_dfs
    annotator = Annotator(
        patch_df=patch_df,
        parent_df=parent_df,
        labels=["a", "b"],
        annotations_dir=f"{tmp_path}/annotations/",
        auto_save=False,
        max_values={"min_x": 0},
        sortby="min_x",  # no shuffle
    )
    queue = annotator._get_queue()
    assert len(queue) == 3
    assert queue[0] == "patch-0-0-3-3-#cropped_74488689.png#.png"
    assert queue[-1] == "patch-0-6-3-9-#cropped_74488689.png#.png"


def test_filter_for(load_dfs):
    parent_df, patch_df, tmp_path = load_dfs
    annotator = Annotator(
        patch_df=patch_df,
        parent_df=parent_df,
        labels=["a", "b"],
        annotations_dir=f"{tmp_path}/annotations/",
        auto_save=False,
        filter_for={"min_y": 0},
        sortby="min_x",  # no shuffle
    )
    queue = annotator._get_queue()
    assert len(queue) == 3
    assert queue[0] == "patch-0-0-3-3-#cropped_74488689.png#.png"
    assert queue[-1] == "patch-6-0-9-3-#cropped_74488689.png#.png"


<<<<<<< HEAD
# errors


def test_incorrect_csv_paths(load_dfs):
    with pytest.raises(FileNotFoundError):
        Annotator(
            patch_df="fake_df.csv",
            parent_df="fake_df.csv",
        )
    _, _, tmp_path = load_dfs
    with pytest.raises(FileNotFoundError):
        Annotator(
            patch_df=f"{tmp_path}/patch_df.csv",
            parent_df="fake_df.csv",
        )


def test_incorrect_delimiter(load_dfs):
    _, _, tmp_path = load_dfs
    with pytest.raises(ValueError):
        Annotator(
            patch_df=f"{tmp_path}/patch_df.csv",
            parent_df=f"{tmp_path}/parent_df.csv",
            delimiter="|",
        )


def test_init_dfs_value_error(load_dfs):
    with pytest.raises(
        ValueError,
        match="path to a CSV/geojson file or a pandas DataFrame or a geopandas GeoDataFrame",
    ):
        Annotator(
            patch_df=1,
            parent_df=1,
        )
    _, _, tmp_path = load_dfs
    with pytest.raises(
        ValueError,
        match="path to a CSV/geojson file or a pandas DataFrame or a geopandas GeoDataFrame",
    ):
        Annotator(
            patch_df=f"{tmp_path}/patch_df.csv",
            parent_df=1,
        )
=======
def test_max_size(load_dfs):
    parent_df, patch_df, tmp_path = load_dfs
    annotator = Annotator(
        patch_df=patch_df,
        parent_df=parent_df,
        labels=["a", "b"],
        annotations_dir=f"{tmp_path}/annotations/",
        auto_save=False,
        max_size=2,
    )
    assert annotator.max_size == 2
    annotator.annotate()
>>>>>>> 329524ab


def test_no_image_path_col(load_dfs):
    parent_df, patch_df, _ = load_dfs
    patch_df = patch_df.drop(columns=["image_path"])
    with pytest.raises(ValueError, match="does not have the image paths column"):
        Annotator(
            patch_df=patch_df,
            parent_df=parent_df,
        )


def test_unknown_arg_error(load_dfs):
    parent_df, patch_df, _ = load_dfs
    with pytest.raises(TypeError):
        Annotator(
            patch_df=patch_df,
            parent_df=parent_df,
            fake_arg=1,
        )


def test_filtered(load_dfs):
    parent_df, patch_df, tmp_path = load_dfs
    annotator = Annotator(
        patch_df=patch_df,
        parent_df=parent_df,
        labels=["a", "b"],
        annotations_dir=f"{tmp_path}/annotations/",
        auto_save=False,
    )
    out = annotator.filtered
    assert len(out) == 0
    annotator.patch_df["label"] = "a"
    out = annotator.filtered
    assert len(out) == 9


def test_add_annotation(load_dfs):
    parent_df, patch_df, tmp_path = load_dfs
    annotator = Annotator(
        patch_df=patch_df,
        parent_df=parent_df,
        labels=["a", "b"],
        annotations_dir=f"{tmp_path}/annotations/",
        auto_save=True,
    )
    annotator.annotate()
    patch = annotator._queue[0]
    patch_idx = annotator.current_index
    annotator._add_annotation("a")
    assert annotator.patch_df.loc[patch, "label"] == "a"
    assert annotator.current_index != patch_idx
    assert os.path.isfile(annotator.annotations_file)<|MERGE_RESOLUTION|>--- conflicted
+++ resolved
@@ -158,19 +158,23 @@
 
 
 def test_init_dfs_value_error(load_dfs):
-    with pytest.raises(ValueError, match="path to a csv or a pandas DataFrame"):
+    with pytest.raises(
+        ValueError,
+        match="path to a CSV/geojson file or a pandas DataFrame or a geopandas GeoDataFrame",
+    ):
         Annotator(
             patch_df=1,
             parent_df=1,
         )
     _, _, tmp_path = load_dfs
-    with pytest.raises(ValueError, match="path to a csv or a pandas DataFrame"):
+    with pytest.raises(
+        ValueError,
+        match="path to a CSV/geojson file or a pandas DataFrame or a geopandas GeoDataFrame",
+    ):
         Annotator(
             patch_df=f"{tmp_path}/patch_df.csv",
             parent_df=1,
         )
-    with pytest.raises(ValueError, match="Please specify one"):
-        Annotator()
 
 
 def test_init_n_labels(load_dfs):
@@ -413,53 +417,6 @@
     assert queue[-1] == "patch-6-0-9-3-#cropped_74488689.png#.png"
 
 
-<<<<<<< HEAD
-# errors
-
-
-def test_incorrect_csv_paths(load_dfs):
-    with pytest.raises(FileNotFoundError):
-        Annotator(
-            patch_df="fake_df.csv",
-            parent_df="fake_df.csv",
-        )
-    _, _, tmp_path = load_dfs
-    with pytest.raises(FileNotFoundError):
-        Annotator(
-            patch_df=f"{tmp_path}/patch_df.csv",
-            parent_df="fake_df.csv",
-        )
-
-
-def test_incorrect_delimiter(load_dfs):
-    _, _, tmp_path = load_dfs
-    with pytest.raises(ValueError):
-        Annotator(
-            patch_df=f"{tmp_path}/patch_df.csv",
-            parent_df=f"{tmp_path}/parent_df.csv",
-            delimiter="|",
-        )
-
-
-def test_init_dfs_value_error(load_dfs):
-    with pytest.raises(
-        ValueError,
-        match="path to a CSV/geojson file or a pandas DataFrame or a geopandas GeoDataFrame",
-    ):
-        Annotator(
-            patch_df=1,
-            parent_df=1,
-        )
-    _, _, tmp_path = load_dfs
-    with pytest.raises(
-        ValueError,
-        match="path to a CSV/geojson file or a pandas DataFrame or a geopandas GeoDataFrame",
-    ):
-        Annotator(
-            patch_df=f"{tmp_path}/patch_df.csv",
-            parent_df=1,
-        )
-=======
 def test_max_size(load_dfs):
     parent_df, patch_df, tmp_path = load_dfs
     annotator = Annotator(
@@ -472,7 +429,6 @@
     )
     assert annotator.max_size == 2
     annotator.annotate()
->>>>>>> 329524ab
 
 
 def test_no_image_path_col(load_dfs):
