--- conflicted
+++ resolved
@@ -69,13 +69,9 @@
 
 # Related Work
 
-<<<<<<< HEAD
-MapReader is among the first end-to-end pipelines for processing historical maps and other images that are designed to lower barriers to experimenting with computer vision in answering research questions about large image datasets. Other projects are emerging which perform similar research tasks with the visual content in historical map collections [@Petitpierre; @Combes]. Other tools, like the Distant Viewing Toolkit [@Arnold], address similar needs for other kinds of media. As part of a collaboration between Machines Reading Maps and the David Rumsey Historical Map Collection, the Knowledge Computing Lab released mapKurator [@mapkurator], which takes map image input and creates geojson files of all text on each map.
-=======
 MapReader is among the first end-to-end pipeline for processing historical maps and other images that was designed to lower barriers to experimenting with computer vision in answering research questions about large image datasets. Other projects are emerging which are performing similar research tasks with the visual content in historical map collections [@Petitpierre; @Combes], and of course other tools, like the Distant Viewing Toolkit [@Arnold], address similar needs for other kinds of media. 
 
 In addition, as part of a collaboration between Machines Reading Maps and the David Rumsey Historical Map Collection, the Knowledge Computing Lab released mapKurator [@mapkurator] - a text detection and recognition ('text spotting') pipeline for maps - which takes map image input and and returns polygons and text transcriptions in geojson format. As of 2024, MapReader also incorporates this text spotting task in addition to the patch classification task.
->>>>>>> 435ec687
 
 
 # Documentation
