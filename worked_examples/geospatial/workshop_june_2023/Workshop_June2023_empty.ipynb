--- conflicted
+++ resolved
@@ -1556,13 +1556,7 @@
    "metadata": {},
    "outputs": [],
    "source": [
-<<<<<<< HEAD
     "my_classifier = ClassifierContainer(\"resnet18\", labels_map={0:\"no_building\",1:\"building\"}, dataloaders)"
-=======
-    "my_classifier = ClassifierContainer(\n",
-    "    \"resnet18\", dataloaders, labels_map={0: \"no_building\", 1: \"building\"}\n",
-    ")"
->>>>>>> 2335e814
    ]
   },
   {
