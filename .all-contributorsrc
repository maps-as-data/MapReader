--- conflicted
+++ resolved
@@ -17,14 +17,6 @@
       ]
     },
     {
-<<<<<<< HEAD
-      "login": "dcsw2",
-      "name": "Daniel C.S. Wilson",
-      "avatar_url": "https://avatars.githubusercontent.com/u/34318222?v=4",
-      "profile": "http://danielwilson.info",
-      "contributions": [
-        "research"
-=======
       "login": "kmcdono2",
       "name": "Katie McDonough",
       "avatar_url": "https://avatars.githubusercontent.com/u/20363927?v=4",
@@ -32,7 +24,15 @@
       "contributions": [
         "research",
         "ideas"
->>>>>>> d41acec8
+      ]
+    },
+    {
+      "login": "dcsw2",
+      "name": "Daniel C.S. Wilson",
+      "avatar_url": "https://avatars.githubusercontent.com/u/34318222?v=4",
+      "profile": "http://danielwilson.info",
+      "contributions": [
+        "research"
       ]
     }
   ],
